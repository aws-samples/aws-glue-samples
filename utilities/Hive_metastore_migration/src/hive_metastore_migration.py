#  Copyright 2016-2017 Amazon.com, Inc. or its affiliates. All Rights Reserved.
#  SPDX-License-Identifier: MIT-0

import argparse
import json
import logging
import re
# This script avoids adding any external dependencies
# except for python 2.7 standard library and Spark 2.1
import sys
from datetime import datetime, timedelta, tzinfo
from time import localtime, strftime
from types import MethodType

from pyspark.context import SparkConf, SparkContext
from pyspark.sql import DataFrame, Row, SQLContext
from pyspark.sql.functions import (UserDefinedFunction, array, coalesce, col,
                                   concat, explode, lit,
                                   monotonically_increasing_id, struct)
from pyspark.sql.types import (ArrayType, BooleanType, FloatType, IntegerType,
                               LongType, MapType, StringType, StructField,
                               StructType)

logger = logging.getLogger()
logger.setLevel(logging.INFO)

handler = logging.StreamHandler(sys.stdout)
handler.setLevel(logging.INFO)
formatter = logging.Formatter("%(asctime)s - %(name)s - %(levelname)s - %(message)s")
handler.setFormatter(formatter)
logger.addHandler(handler)

PYTHON_VERSION = sys.version_info[0]
MYSQL_DRIVER_CLASS = "com.mysql.jdbc.Driver"

# flags for migration direction
FROM_METASTORE = "from-metastore"
TO_METASTORE = "to-metastore"

DATACATALOG_STORAGE_DESCRIPTOR_SCHEMA = StructType(
    [
        StructField("inputFormat", StringType(), True),
        StructField("compressed", BooleanType(), False),
        StructField("storedAsSubDirectories", BooleanType(), False),
        StructField("location", StringType(), True),
        StructField("numberOfBuckets", IntegerType(), False),
        StructField("outputFormat", StringType(), True),
        StructField("bucketColumns", ArrayType(StringType(), True), True),
        StructField(
            "columns",
            ArrayType(
                StructType(
                    [
                        StructField("name", StringType(), True),
                        StructField("type", StringType(), True),
                        StructField("comment", StringType(), True),
                    ]
                ),
                True,
            ),
            True,
        ),
        StructField("parameters", MapType(StringType(), StringType(), True), True),
        StructField(
            "serdeInfo",
            StructType(
                [
                    StructField("name", StringType(), True),
                    StructField("serializationLibrary", StringType(), True),
                    StructField("parameters", MapType(StringType(), StringType(), True), True),
                ]
            ),
            True,
        ),
        StructField(
            "skewedInfo",
            StructType(
                [
                    StructField("skewedColumnNames", ArrayType(StringType(), True), True),
                    StructField("skewedColumnValueLocationMaps", MapType(StringType(), StringType(), True), True),
                    StructField("skewedColumnValues", ArrayType(StringType(), True), True),
                ]
            ),
            True,
        ),
        StructField(
            "sortColumns",
            ArrayType(
                StructType([StructField("column", StringType(), True), StructField("order", IntegerType(), True)]), True
            ),
            True,
        ),
    ]
)

DATACATALOG_DATABASE_ITEM_SCHEMA = StructType(
    [
        StructField("description", StringType(), True),
        StructField("locationUri", StringType(), True),
        StructField("name", StringType(), False),
        StructField("parameters", MapType(StringType(), StringType(), True), True),
    ]
)

DATACATALOG_TABLE_ITEM_SCHEMA = StructType(
    [
        StructField("createTime", StringType(), True),
        StructField("lastAccessTime", StringType(), True),
        StructField("owner", StringType(), True),
        StructField("retention", IntegerType(), True),
        StructField("name", StringType(), False),
        StructField("tableType", StringType(), True),
        StructField("viewExpandedText", StringType(), True),
        StructField("viewOriginalText", StringType(), True),
        StructField("parameters", MapType(StringType(), StringType(), True), True),
        StructField(
            "partitionKeys",
            ArrayType(
                StructType(
                    [
                        StructField("name", StringType(), True),
                        StructField("type", StringType(), True),
                        StructField("comment", StringType(), True),
                    ]
                ),
                True,
            ),
            True,
        ),
        StructField("storageDescriptor", DATACATALOG_STORAGE_DESCRIPTOR_SCHEMA, True),
    ]
)

DATACATALOG_PARTITION_ITEM_SCHEMA = StructType(
    [
        StructField("creationTime", StringType(), True),
        StructField("lastAccessTime", StringType(), True),
        StructField("namespaceName", StringType(), True),
        StructField("tableName", StringType(), True),
        StructField("parameters", MapType(StringType(), StringType(), True), True),
        StructField("storageDescriptor", DATACATALOG_STORAGE_DESCRIPTOR_SCHEMA, True),
        StructField("values", ArrayType(StringType(), False), False),
    ]
)

DATACATALOG_DATABASE_SCHEMA = StructType(
    [
        StructField("items", ArrayType(DATACATALOG_DATABASE_ITEM_SCHEMA, False), True),
        StructField("type", StringType(), False),
    ]
)

DATACATALOG_TABLE_SCHEMA = StructType(
    [
        StructField("database", StringType(), False),
        StructField("type", StringType(), False),
        StructField("items", ArrayType(DATACATALOG_TABLE_ITEM_SCHEMA, False), True),
    ]
)

DATACATALOG_PARTITION_SCHEMA = StructType(
    [
        StructField("database", StringType(), False),
        StructField("table", StringType(), False),
        StructField("items", ArrayType(DATACATALOG_PARTITION_ITEM_SCHEMA, False), True),
        StructField("type", StringType(), False),
    ]
)

METASTORE_PARTITION_SCHEMA = StructType(
    [
        StructField("database", StringType(), False),
        StructField("table", StringType(), False),
        StructField("item", DATACATALOG_PARTITION_ITEM_SCHEMA, True),
        StructField("type", StringType(), False),
    ]
)

METASTORE_DATABASE_SCHEMA = StructType(
    [StructField("item", DATACATALOG_DATABASE_ITEM_SCHEMA, True), StructField("type", StringType(), False)]
)

METASTORE_TABLE_SCHEMA = StructType(
    [
        StructField("database", StringType(), False),
        StructField("type", StringType(), False),
        StructField("item", DATACATALOG_TABLE_ITEM_SCHEMA, True),
    ]
)


def append(l, elem):
    """Append list with element and return the list modified"""
    if elem is not None:
        l.append(elem)
    return l


def extend(l1, l2):
    """Extend l1 with l2 and return l1 modified"""
    l1.extend(l2)
    return l1


def remove(l, elem):
    l.remove(elem)
    return l


def remove_all(l1, l2):
    return [elem for elem in l1 if elem not in l2]


def construct_struct_schema(schema_tuples_list):
    struct_fields = []
    atomic_types_dict = {"int": IntegerType(), "long": LongType(), "string": StringType()}
    for col_name, col_type, nullable in schema_tuples_list:
        field_type = atomic_types_dict[col_type]
        struct_fields.append(StructField(name=col_name, dataType=field_type, nullable=nullable))
    return StructType(struct_fields)


def empty(self):
    return self.rdd.isEmpty()


def drop_columns(self, columns_to_drop):
    for col in columns_to_drop:
        self = self.drop(col)
    return self


def rename_columns(df, rename_tuples=None):
    """
    Rename columns, for each key in rename_map, rename column from key to value
    :param self: dataframe
    :param rename_map: map for columns to be renamed
    :return: new dataframe with columns renamed
    """
    for old, new in rename_tuples:
        df = df.withColumnRenamed(old, new)
    return df


def rename_columns_for_class(self, rename_tuples=None):
    """
    Rename columns, for each key in rename_map, rename column from key to value
    :param self: dataframe
    :param rename_map: map for columns to be renamed
    :return: new dataframe with columns renamed
    """
    for old, new in rename_tuples:
        self = self.withColumnRenamed(old, new)
    return self


def get_schema_type(df, column_name):
    return df.select(column_name).schema.fields[0].dataType


def get_schema_type_for_class(self, column_name):
    return self.select(column_name).schema.fields[0].dataType


def join_other_to_single_column(self, other, on, how, new_column_name):
    """
    :param df: this dataframe
    :param other: other dataframe
    :param on: the column to join on
    :param how: :param how: str, default 'inner'. One of `inner`, `outer`, `left_outer`, `right_outer`, `leftsemi`.
    :param new_column_name: the column name for all fields from the other dataframe
    :return: this dataframe, with a single new column containing all fields of the other dataframe
    :type df: DataFrame
    :type other: DataFrame
    :type new_column_name: str
    """
    other_cols = remove(other.columns, on)
    other_combined = other.select([on, struct(other_cols).alias(new_column_name)])
    return self.join(other=other_combined, on=on, how=how)


def batch_items_within_partition(sql_context, df, key_col, value_col, values_col):
    """
    Group a DataFrame of key, value pairs, create a list of values for the same key in each spark partition, but there
    is no cross-partition data interaction, so the same key may be shown multiple times in the output dataframe
    :param sql_context: spark sqlContext
    :param df: DataFrame with only two columns, a key_col and a value_col
    :param key_col: name of key column
    :param value_col: name of value column
    :param values_col: name of values column, which is an array of value_col
    :type df: DataFrame
    :type key_col: str
    :type value_col: str
    :return: DataFrame of values grouped by key within each partition
    """

    def group_by_key(it):
        grouped = dict()
        for row in it:
            (k, v) = (row[key_col], row[value_col])
            if k in grouped:
                grouped[k].append(v)
            else:
                grouped[k] = [v]
        row = Row(key_col, values_col)
        for k in grouped:
            yield row(k, grouped[k])

    return sql_context.createDataFrame(
        data=df.rdd.mapPartitions(group_by_key),
        schema=StructType(
            [
                StructField(key_col, get_schema_type(df, key_col), True),
                StructField(values_col, ArrayType(get_schema_type(df, value_col)), True),
            ]
        ),
    )


def batch_metastore_partitions(sql_context, df_parts):
    """
    :param sql_context: the spark SqlContext
    :param df_parts: the dataframe of partitions with the schema of DATACATALOG_PARTITION_SCHEMA
    :type df_parts: DataFrame
    :return: a dataframe partition in which each row contains a list of catalog partitions
    belonging to the same database and table.
    """
    df_kv = df_parts.select(struct(["database", "table", "type"]).alias("key"), "item")
    batched_kv = batch_items_within_partition(sql_context, df_kv, key_col="key", value_col="item", values_col="items")
    batched_parts = batched_kv.select(
        batched_kv.key.database.alias("database"),
        batched_kv.key.table.alias("table"),
        batched_kv.key.type.alias("type"),
        batched_kv.items,
    )
    return batched_parts


def register_methods_to_dataframe():
    """
    Register self-defined helper methods to dataframe
    """
    if PYTHON_VERSION == 3:
        DataFrame.empty = empty
        DataFrame.drop_columns = drop_columns
        DataFrame.rename_columns = rename_columns_for_class
        DataFrame.get_schema_type = get_schema_type_for_class
        DataFrame.join_other_to_single_column = join_other_to_single_column
    else:
        DataFrame.empty = MethodType(empty, None, DataFrame)
        DataFrame.drop_columns = MethodType(drop_columns, None, DataFrame)
        DataFrame.rename_columns = MethodType(rename_columns, None, DataFrame)
        DataFrame.get_schema_type = MethodType(get_schema_type, None, DataFrame)
        DataFrame.join_other_to_single_column = MethodType(join_other_to_single_column, None, DataFrame)


register_methods_to_dataframe()


class UTC(tzinfo):
    """
    Have to implement timezone class myself because python standard library doesn't have one, and I want to avoid adding
    external libraries, to make it simpler for people new to Spark to run the script
    """

    def utcoffset(self, dt):
        return timedelta(0)

    def tzname(self, dt):
        return "UTC"

    def dst(self, dt):
        return timedelta(0)


class HiveMetastoreTransformer:
    def __init__(self, sc, sql_context, db_prefix, table_prefix):
        self.sc = sc
        self.sql_context = sql_context
        self.db_prefix = db_prefix
        self.table_prefix = table_prefix

    def transform_params(self, params_df, id_col, key="PARAM_KEY", value="PARAM_VALUE"):
        """
        Transform a PARAMS table dataframe to dataframe of 2 columns: (id, Map<key, value>)
        :param params_df: dataframe of PARAMS table
        :param id_col: column name for id field
        :param key: column name for key
        :param value: column name for value
        :return: dataframe of params in map
        """
        return self.kv_pair_to_map(params_df, id_col, key, value, "parameters")

    def kv_pair_to_map(self, df, id_col, key, value, map_col_name):
        def merge_dict(dict1, dict2):
            dict1.update(dict2)
            return dict1

        def remove_none_key(dictionary):
            if None in dictionary:
                del dictionary[None]
            return dictionary

        id_type = df.get_schema_type(id_col)
        map_type = MapType(keyType=df.get_schema_type(key), valueType=df.get_schema_type(value))
        output_schema = StructType(
            [
                StructField(name=id_col, dataType=id_type, nullable=False),
                StructField(name=map_col_name, dataType=map_type),
            ]
        )

        return self.sql_context.createDataFrame(
            df.rdd.map(lambda row: (row[id_col], {row[key]: row[value]}))
            .reduceByKey(merge_dict)
            .map(lambda rec: (rec[0], remove_none_key(rec[1]))),
            output_schema,
        )

    def join_with_params(self, df, df_params, id_col):
        df_params_map = self.transform_params(params_df=df_params, id_col=id_col)
        df_with_params = df.join(other=df_params_map, on=id_col, how="left_outer")
        return df_with_params

    def transform_df_with_idx(self, df, id_col, idx, payloads_column_name, payload_type, payload_func):
        """
        Aggregate dataframe by ID, create a single PAYLOAD column where each row is a list of data sorted by IDX, and
        each element is a payload created by payload_func. Example:

        Input:
        df =
        +---+---+----+----+
        | ID|IDX|COL1|COL2|
        +---+---+----+----+
        |  1|  2|   1|   1|
        |  1|  1|   2|   2|
        |  2|  1|   3|   3|
        +---+---+----+----+
        id = 'ID'
        idx = 'IDX'
        payload_list_name = 'PAYLOADS'
        payload_func = row.COL1 + row.COL2

        Output:
        +------+--------+
        |    ID|PAYLOADS|
        +------+--------+
        |     1| [4, 2] |
        |     2|    [6] |
        +------+--------+

        The method assumes (ID, IDX) is input table primary key. ID and IDX values cannot be None

        :param df: dataframe with id and idx columns
        :param id_col: name of column for id
        :param idx: name of column for sort index
        :param payloads_column_name: the column name for payloads column in the output dataframe
        :param payload_func: the function to transform an input row to a payload object
        :param payload_type: the schema type for a single payload object
        :return: output dataframe with data grouped by id and sorted by idx
        """
        rdd_result = (
            df.rdd.map(lambda row: (row[id_col], (row[idx], payload_func(row))))
            .aggregateByKey([], append, extend)
            .map(lambda rec: (rec[0], sorted(rec[1], key=lambda t: t[0])))
            .map(lambda rec: (rec[0], [payload for index, payload in rec[1]]))
        )

        schema = StructType(
            [
                StructField(name=id_col, dataType=LongType(), nullable=False),
                StructField(name=payloads_column_name, dataType=ArrayType(elementType=payload_type)),
            ]
        )
        return self.sql_context.createDataFrame(rdd_result, schema)

    def transform_ms_partition_keys(self, ms_partition_keys):
        return self.transform_df_with_idx(
            df=ms_partition_keys,
            id_col="TBL_ID",
            idx="INTEGER_IDX",
            payloads_column_name="partitionKeys",
            payload_type=StructType(
                [
                    StructField(name="name", dataType=StringType()),
                    StructField(name="type", dataType=StringType()),
                    StructField(name="comment", dataType=StringType()),
                ]
            ),
            payload_func=lambda row: (row["PKEY_NAME"], row["PKEY_TYPE"], row["PKEY_COMMENT"]),
        )

    def transform_ms_partition_key_vals(self, ms_partition_key_vals):
        return self.transform_df_with_idx(
            df=ms_partition_key_vals,
            id_col="PART_ID",
            idx="INTEGER_IDX",
            payloads_column_name="values",
            payload_type=StringType(),
            payload_func=lambda row: row["PART_KEY_VAL"],
        )

    def transform_ms_bucketing_cols(self, ms_bucketing_cols):
        return self.transform_df_with_idx(
            df=ms_bucketing_cols,
            id_col="SD_ID",
            idx="INTEGER_IDX",
            payloads_column_name="bucketColumns",
            payload_type=StringType(),
            payload_func=lambda row: row["BUCKET_COL_NAME"],
        )

    def transform_ms_columns(self, ms_columns):
<<<<<<< HEAD
        return self.transform_df_with_idx(
            df=ms_columns,
            id_col="CD_ID",
            idx="INTEGER_IDX",
            payloads_column_name="columns",
            payload_type=StructType(
                [
                    StructField(name="name", dataType=StringType()),
                    StructField(name="type", dataType=StringType()),
                    StructField(name="comment", dataType=StringType()),
                ]
            ),
            payload_func=lambda row: (row["COLUMN_NAME"], row["TYPE_NAME"], row["COMMENT"]),
        )
=======
        def extract_row(row):
            def truncate(x):
                return x[:255] if hasattr(x,"__getitem__") else x
            return (
                row['COLUMN_NAME'],
                row['TYPE_NAME'],
                truncate(row['COMMENT'])
            )
        return self.transform_df_with_idx(df=ms_columns,
                                          id_col='CD_ID',
                                          idx='INTEGER_IDX',
                                          payloads_column_name='columns',
                                          payload_type=StructType([
                                              StructField(name='name', dataType=StringType()),
                                              StructField(name='type', dataType=StringType()),
                                              StructField(name='comment', dataType=StringType())]),
                                          payload_func=extract_row)
>>>>>>> f3baf576

    def transform_ms_skewed_col_names(self, ms_skewed_col_names):
        return self.transform_df_with_idx(
            df=ms_skewed_col_names,
            id_col="SD_ID",
            idx="INTEGER_IDX",
            payloads_column_name="skewedColumnNames",
            payload_type=StringType(),
            payload_func=lambda row: row["SKEWED_COL_NAME"],
        )

    def transform_ms_skewed_string_list_values(self, ms_skewed_string_list_values):
        return self.transform_df_with_idx(
            df=ms_skewed_string_list_values,
            id_col="STRING_LIST_ID",
            idx="INTEGER_IDX",
            payloads_column_name="skewedColumnValuesList",
            payload_type=StringType(),
            payload_func=lambda row: row["STRING_LIST_VALUE"],
        )

    def transform_ms_sort_cols(self, sort_cols):
        return self.transform_df_with_idx(
            df=sort_cols,
            id_col="SD_ID",
            idx="INTEGER_IDX",
            payloads_column_name="sortColumns",
            payload_type=StructType(
                [StructField(name="column", dataType=StringType()), StructField(name="order", dataType=IntegerType())]
            ),
            payload_func=lambda row: (row["COLUMN_NAME"], row["ORDER"]),
        )

    @staticmethod
    def udf_escape_chars(param_value):
        ret_param_value = (
            param_value.replace("\\", "\\\\")
            .replace("|", "\\|")
            .replace('"', '\\"')
            .replace("{", "\\{")
            .replace(":", "\\:")
            .replace("}", "\\}")
        )

        return ret_param_value

    @staticmethod
    def udf_skewed_values_to_str():
        return UserDefinedFunction(
            lambda values: "".join(map(lambda v: "" if v is None else "%d%%%s" % (len(v), v), values)), StringType()
        )

    @staticmethod
    def modify_column_by_udf(df, udf, column_to_modify, new_column_name=None):
        """
        transform a column of the dataframe with the user-defined function, keeping all other columns unchanged.
        :param new_column_name: new column name. If None, old column name will be used
        :param df: dataframe
        :param udf: user-defined function
        :param column_to_modify: the name of the column to modify.
        :type column_to_modify: str
        :return: the dataframe with single column modified
        """
        if new_column_name is None:
            new_column_name = column_to_modify
        return df.select(
            *[udf(column).alias(new_column_name) if column == column_to_modify else column for column in df.columns]
        )

    @staticmethod
    def s3a_or_s3n_to_s3_in_location(df, location_col_name):
        """
        For a dataframe with a column containing location strings, for any location "s3a://..." or "s3n://...", replace
        them with "s3://...".
        :param df: dataframe
        :param location_col_name: the name of the column containing location, must be string type
        :return: dataframe with location columns where all "s3a" or "s3n" protocols are replaced by "s3"
        """
        udf = UserDefinedFunction(
            lambda location: None if location is None else re.sub(r"^s3[a|n]:\/\/", "s3://", location), StringType()
        )
        return HiveMetastoreTransformer.modify_column_by_udf(df=df, udf=udf, column_to_modify=location_col_name)

    @staticmethod
    def add_prefix_to_column(df, column_to_modify, prefix):
        if prefix is None or prefix == "":
            return df
        udf = UserDefinedFunction(lambda col: prefix + col, StringType())
        return HiveMetastoreTransformer.modify_column_by_udf(df=df, udf=udf, column_to_modify=column_to_modify)

    @staticmethod
    def utc_timestamp_to_iso8601_time(df, date_col_name, new_date_col_name):
        """
        Tape DataCatalog writer uses Gson to parse Date column. According to Gson deserializer, (https://goo.gl/mQdXuK)
        it uses either java DateFormat or ISO-8601 format. I convert Date to be compatible with java DateFormat
        :param df: dataframe with a column of unix timestamp in seconds of number type
        :param date_col_name: timestamp column
        :param new_date_col_name: new column with converted timestamp, if None, old column name is used
        :type df: DataFrame
        :type date_col_name: str
        :type new_date_col_name: str
        :return: dataframe with timestamp column converted to string representation of time
        """

        def convert_time(timestamp):
            if timestamp is None:
                return None
            return datetime.fromtimestamp(timestamp=float(timestamp), tz=UTC()).strftime("%b %d, %Y %I:%M:%S %p")

        udf_time_int_to_date = UserDefinedFunction(convert_time, StringType())
        return HiveMetastoreTransformer.modify_column_by_udf(df, udf_time_int_to_date, date_col_name, new_date_col_name)

    @staticmethod
    def transform_timestamp_cols(df, date_cols_map):
        """
        Call timestamp_int_to_iso8601_time in batch, rename all time columns in date_cols_map keys.
        :param df: dataframe with columns of unix timestamp
        :param date_cols_map: map from old column name to new column name
        :type date_cols_map: dict
        :return: dataframe
        """
        for k, v in date_cols_map.items():
            df = HiveMetastoreTransformer.utc_timestamp_to_iso8601_time(df, k, v)
        return df

    @staticmethod
    def fill_none_with_empty_list(df, column):
        """
        Given a column of array type, fill each None value with empty list.
        This is not doable by df.na.fill(), Spark will throw Unsupported value type java.util.ArrayList ([]).
        :param df: dataframe with array type
        :param column: column name string, the column must be array type
        :return: dataframe that fills None with empty list for the given column
        """
        return HiveMetastoreTransformer.modify_column_by_udf(
            df=df,
            udf=UserDefinedFunction(lambda lst: [] if lst is None else lst, get_schema_type(df, column)),
            column_to_modify=column,
            new_column_name=column,
        )

    @staticmethod
    def join_dbs_tbls(ms_dbs, ms_tbls):
        return ms_dbs.select("DB_ID", "NAME").join(other=ms_tbls, on="DB_ID", how="inner")

    def transform_skewed_values_and_loc_map(self, ms_skewed_string_list_values, ms_skewed_col_value_loc_map):
        # columns: (STRING_LIST_ID:BigInt, skewedColumnValuesList:List[String])
        skewed_values_list = self.transform_ms_skewed_string_list_values(ms_skewed_string_list_values)

        # columns: (STRING_LIST_ID:BigInt, skewedColumnValuesStr:String)
        skewed_value_str = self.modify_column_by_udf(
            df=skewed_values_list,
            udf=HiveMetastoreTransformer.udf_skewed_values_to_str(),
            column_to_modify="skewedColumnValuesList",
            new_column_name="skewedColumnValuesStr",
        )

        # columns: (SD_ID: BigInt, STRING_LIST_ID_KID: BigInt, STRING_LIST_ID: BigInt,
        # LOCATION: String, skewedColumnValuesStr: String)
        skewed_value_str_with_loc = ms_skewed_col_value_loc_map.join(
            other=skewed_value_str,
            on=[ms_skewed_col_value_loc_map["STRING_LIST_ID_KID"] == skewed_value_str["STRING_LIST_ID"]],
            how="inner",
        )

        # columns: (SD_ID: BigInt, skewedColumnValueLocationMaps: Map[String, String])
        skewed_column_value_location_maps = self.kv_pair_to_map(
            df=skewed_value_str_with_loc,
            id_col="SD_ID",
            key="skewedColumnValuesStr",
            value="LOCATION",
            map_col_name="skewedColumnValueLocationMaps",
        )

        # columns: (SD_ID: BigInt, skewedColumnValues: List[String])
        skewed_column_values = self.sql_context.createDataFrame(
            data=skewed_value_str_with_loc.rdd.map(
                lambda row: (row["SD_ID"], row["skewedColumnValues"])
            ).aggregateByKey([], append, extend),
            schema=StructType(
                [
                    StructField(name="SD_ID", dataType=LongType()),
                    StructField(name="skewedColumnValues", dataType=ArrayType(elementType=StringType())),
                ]
            ),
        )

        return skewed_column_values, skewed_column_value_location_maps

    def transform_skewed_info(self, ms_skewed_col_names, ms_skewed_string_list_values, ms_skewed_col_value_loc_map):
        (skewed_column_values, skewed_column_value_location_maps) = self.transform_skewed_values_and_loc_map(
            ms_skewed_string_list_values, ms_skewed_col_value_loc_map
        )

        # columns: (SD_ID: BigInt, skewedColumnNames: List[String])
        skewed_column_names = self.transform_ms_skewed_col_names(ms_skewed_col_names)

        # columns: (SD_ID: BigInt, skewedColumnNames: List[String], skewedColumnValues: List[String],
        # skewedColumnValueLocationMaps: Map[String, String])
        skewed_info = skewed_column_names.join(other=skewed_column_value_location_maps, on="SD_ID", how="outer").join(
            other=skewed_column_values, on="SD_ID", how="outer"
        )
        return skewed_info

    # TODO: remove when escape special characters fix in DatacatalogWriter is pushed to production.
    def transform_param_value(self, df):
        udf_escape_chars = UserDefinedFunction(HiveMetastoreTransformer.udf_escape_chars, StringType())

        return (
            df.select("*", udf_escape_chars("PARAM_VALUE").alias("PARAM_VALUE_ESCAPED"))
            .drop("PARAM_VALUE")
            .withColumnRenamed("PARAM_VALUE_ESCAPED", "PARAM_VALUE")
        )

    def transform_ms_serde_info(self, ms_serdes, ms_serde_params):
        escaped_serde_params = self.transform_param_value(ms_serde_params)

        serde_with_params = self.join_with_params(df=ms_serdes, df_params=escaped_serde_params, id_col="SERDE_ID")
        serde_info = serde_with_params.rename_columns(
            rename_tuples=[("NAME", "name"), ("SLIB", "serializationLibrary")]
        )
        return serde_info

    def transform_storage_descriptors(
        self,
        ms_sds,
        ms_sd_params,
        ms_columns,
        ms_bucketing_cols,
        ms_serdes,
        ms_serde_params,
        ms_skewed_col_names,
        ms_skewed_string_list_values,
        ms_skewed_col_value_loc_map,
        ms_sort_cols,
    ):
        bucket_columns = self.transform_ms_bucketing_cols(ms_bucketing_cols)
        columns = self.transform_ms_columns(ms_columns)
        parameters = self.transform_params(params_df=ms_sd_params, id_col="SD_ID")
        serde_info = self.transform_ms_serde_info(ms_serdes=ms_serdes, ms_serde_params=ms_serde_params)
        skewed_info = self.transform_skewed_info(
            ms_skewed_col_names=ms_skewed_col_names,
            ms_skewed_string_list_values=ms_skewed_string_list_values,
            ms_skewed_col_value_loc_map=ms_skewed_col_value_loc_map,
        )
        sort_columns = self.transform_ms_sort_cols(ms_sort_cols)

        storage_descriptors_joined = (
            ms_sds.join(other=bucket_columns, on="SD_ID", how="left_outer")
            .join(other=columns, on="CD_ID", how="left_outer")
            .join(other=parameters, on="SD_ID", how="left_outer")
            .join_other_to_single_column(other=serde_info, on="SERDE_ID", how="left_outer", new_column_name="serdeInfo")
            .join_other_to_single_column(other=skewed_info, on="SD_ID", how="left_outer", new_column_name="skewedInfo")
            .join(other=sort_columns, on="SD_ID", how="left_outer")
        )

        storage_descriptors_s3_location_fixed = HiveMetastoreTransformer.s3a_or_s3n_to_s3_in_location(
            storage_descriptors_joined, "LOCATION"
        )
        storage_descriptors_renamed = storage_descriptors_s3_location_fixed.rename_columns(
            rename_tuples=[
                ("INPUT_FORMAT", "inputFormat"),
                ("OUTPUT_FORMAT", "outputFormat"),
                ("LOCATION", "location"),
                ("NUM_BUCKETS", "numberOfBuckets"),
                ("IS_COMPRESSED", "compressed"),
                ("IS_STOREDASSUBDIRECTORIES", "storedAsSubDirectories"),
            ]
        )

        storage_descriptors_with_empty_sorted_cols = HiveMetastoreTransformer.fill_none_with_empty_list(
            storage_descriptors_renamed, "sortColumns"
        )
        storage_descriptors_final = storage_descriptors_with_empty_sorted_cols.drop_columns(["SERDE_ID", "CD_ID"])
        return storage_descriptors_final

    def transform_tables(self, db_tbl_joined, ms_table_params, storage_descriptors, ms_partition_keys):
        tbls_date_transformed = self.transform_timestamp_cols(
            db_tbl_joined, date_cols_map={"CREATE_TIME": "createTime", "LAST_ACCESS_TIME": "lastAccessTime"}
        )
        tbls_with_params = self.join_with_params(
            df=tbls_date_transformed, df_params=self.transform_param_value(ms_table_params), id_col="TBL_ID"
        )
        partition_keys = self.transform_ms_partition_keys(ms_partition_keys)

        tbls_joined = tbls_with_params.join(
            other=partition_keys, on="TBL_ID", how="left_outer"
        ).join_other_to_single_column(
            other=storage_descriptors, on="SD_ID", how="left_outer", new_column_name="storageDescriptor"
        )

        tbls_renamed = rename_columns(
            df=tbls_joined,
            rename_tuples=[
                ("NAME", "database"),
                ("TBL_NAME", "name"),
                ("TBL_TYPE", "tableType"),
                ("CREATE_TIME", "createTime"),
                ("LAST_ACCESS_TIME", "lastAccessTime"),
                ("OWNER", "owner"),
                ("RETENTION", "retention"),
                ("VIEW_EXPANDED_TEXT", "viewExpandedText"),
                ("VIEW_ORIGINAL_TEXT", "viewOriginalText"),
            ],
        )

        tbls_dropped_cols = tbls_renamed.drop_columns(["DB_ID", "TBL_ID", "SD_ID", "LINK_TARGET_ID"])
        tbls_drop_invalid = tbls_dropped_cols.na.drop(how="any", subset=["name", "database"])
        tbls_with_empty_part_cols = HiveMetastoreTransformer.fill_none_with_empty_list(
            tbls_drop_invalid, "partitionKeys"
        )
        tbls_final = tbls_with_empty_part_cols.select(
            "database", struct(remove(tbls_dropped_cols.columns, "database")).alias("item")
        ).withColumn("type", lit("table"))
        return tbls_final

    def transform_partitions(
        self, db_tbl_joined, ms_partitions, storage_descriptors, ms_partition_params, ms_partition_key_vals
    ):
        parts_date_transformed = self.transform_timestamp_cols(
            df=ms_partitions, date_cols_map={"CREATE_TIME": "creationTime", "LAST_ACCESS_TIME": "lastAccessTime"}
        )
        db_tbl_names = db_tbl_joined.select(
            db_tbl_joined["NAME"].alias("namespaceName"),
            db_tbl_joined["TBL_NAME"].alias("tableName"),
            "DB_ID",
            "TBL_ID",
        )
        parts_with_db_tbl = parts_date_transformed.join(other=db_tbl_names, on="TBL_ID", how="inner")
        parts_with_params = self.join_with_params(
            df=parts_with_db_tbl, df_params=self.transform_param_value(ms_partition_params), id_col="PART_ID"
        )
        parts_with_sd = parts_with_params.join_other_to_single_column(
            other=storage_descriptors, on="SD_ID", how="left_outer", new_column_name="storageDescriptor"
        )
        part_values = self.transform_ms_partition_key_vals(ms_partition_key_vals)
        parts_with_values = parts_with_sd.join(other=part_values, on="PART_ID", how="left_outer")
        parts_renamed = rename_columns(
            df=parts_with_values, rename_tuples=[("CREATE_TIME", "createTime"), ("LAST_ACCESS_TIME", "lastAccessTime")]
        )
        parts_dropped_cols = parts_renamed.drop_columns(
            ["DB_ID", "TBL_ID", "PART_ID", "SD_ID", "PART_NAME", "LINK_TARGET_ID"]
        )
        parts_drop_invalid = parts_dropped_cols.na.drop(how="any", subset=["values", "namespaceName", "tableName"])
        parts_final = parts_drop_invalid.select(
            parts_drop_invalid["namespaceName"].alias("database"),
            parts_drop_invalid["tableName"].alias("table"),
            struct(parts_drop_invalid.columns).alias("item"),
        ).withColumn("type", lit("partition"))
        return parts_final

    def transform_databases(self, ms_dbs, ms_database_params):
        dbs_with_params = self.join_with_params(df=ms_dbs, df_params=ms_database_params, id_col="DB_ID")
        dbs_renamed = rename_columns(
            df=dbs_with_params,
            rename_tuples=[("NAME", "name"), ("DESC", "description"), ("DB_LOCATION_URI", "locationUri")],
        )
        dbs_dropped_cols = dbs_renamed.drop_columns(["DB_ID", "OWNER_NAME", "OWNER_TYPE"])
        dbs_drop_invalid = dbs_dropped_cols.na.drop(how="any", subset=["name"])
        dbs_final = dbs_drop_invalid.select(struct(dbs_dropped_cols.columns).alias("item")).withColumn(
            "type", lit("database")
        )
        return dbs_final

    def transform(self, hive_metastore):
        dbs_prefixed = HiveMetastoreTransformer.add_prefix_to_column(hive_metastore.ms_dbs, "NAME", self.db_prefix)
        tbls_prefixed = HiveMetastoreTransformer.add_prefix_to_column(
            hive_metastore.ms_tbls, "TBL_NAME", self.table_prefix
        )

        databases = self.transform_databases(ms_dbs=dbs_prefixed, ms_database_params=hive_metastore.ms_database_params)

        db_tbl_joined = HiveMetastoreTransformer.join_dbs_tbls(ms_dbs=dbs_prefixed, ms_tbls=tbls_prefixed)

        storage_descriptors = self.transform_storage_descriptors(
            ms_sds=hive_metastore.ms_sds,
            ms_sd_params=hive_metastore.ms_sd_params,
            ms_columns=hive_metastore.ms_columns,
            ms_bucketing_cols=hive_metastore.ms_bucketing_cols,
            ms_serdes=hive_metastore.ms_serdes,
            ms_serde_params=hive_metastore.ms_serde_params,
            ms_skewed_col_names=hive_metastore.ms_skewed_col_names,
            ms_skewed_string_list_values=hive_metastore.ms_skewed_string_list_values,
            ms_skewed_col_value_loc_map=hive_metastore.ms_skewed_col_value_loc_map,
            ms_sort_cols=hive_metastore.ms_sort_cols,
        )

        tables = self.transform_tables(
            db_tbl_joined=db_tbl_joined,
            ms_table_params=hive_metastore.ms_table_params,
            storage_descriptors=storage_descriptors,
            ms_partition_keys=hive_metastore.ms_partition_keys,
        )

        partitions = self.transform_partitions(
            db_tbl_joined=db_tbl_joined,
            ms_partitions=hive_metastore.ms_partitions,
            storage_descriptors=storage_descriptors,
            ms_partition_params=hive_metastore.ms_partition_params,
            ms_partition_key_vals=hive_metastore.ms_partition_key_vals,
        )

        return databases, tables, partitions


class DataCatalogTransformer:
    """
    The class to extract data from DataCatalog entities into Hive metastore tables.
    """

    def __init__(self, sc, sql_context):
        self.sc = sc
        self.sql_context = sql_context
        self.start_id_map = dict()

    @staticmethod
    def udf_array_to_map(array):
        if array is None:
            return array
        return dict((i, v) for i, v in enumerate(array))

    @staticmethod
    def udf_partition_name_from_keys_vals(keys, vals):
        """
        udf_partition_name_from_keys_vals, create name string from array of keys and vals
        :param keys: array of partition keys from a datacatalog table
        :param vals: array of partition vals from a datacatalog partition
        :return: partition name, a string in the form 'key1(type),key2(type)=val1,val2'
        """
        if not keys or not vals:
            return ""
        s_keys = []
        for k in keys:
            s_keys.append("%s(%s)" % (k["name"], k["type"]))

        return ",".join(s_keys) + "=" + ",".join(vals)

    @staticmethod
    def udf_milliseconds_str_to_timestamp(milliseconds_str):
        if milliseconds_str is None or milliseconds_str.strip() == "{}":
            return 0
        try:
            # If it's a string, strip whitespace and handle dict case
            if isinstance(milliseconds_str, str):
                milliseconds_str = milliseconds_str.strip()
                if milliseconds_str.startswith("{"):
                    parsed = json.loads(milliseconds_str)
                    milliseconds_str = next(iter(parsed.values()))

            return int(milliseconds_str) / 1000
        except (ValueError, json.JSONDecodeError, StopIteration) as err:
            raise err
            return 0

    @staticmethod
    def udf_string_list_str_to_list(str):
        """
        udf_string_list_str_to_list, transform string of a specific format into an array
        :param str: array represented as a string, format should be '<len>%['ele1', 'ele2', 'ele3']'
        :return: array, in this case would be [ele1, ele2, ele3]
        """
        try:
            r = re.compile("\d%\[('\w+',?\s?)+\]")
            if r.match(str) is None:
                return []
            return [s.strip()[1:-1] for s in str.split("%")[1][1:-1].split(",")]
        except (IndexError, AssertionError):
            return []

    @staticmethod
    def udf_parameters_to_map(parameters):
        return parameters.asDict()

    @staticmethod
    def udf_with_non_null_locationuri(locationUri):
        if locationUri is None:
            return ""
        return locationUri

    @staticmethod
    def generate_idx_for_df(df, id_name, col_name, col_schema):
        """
        generate_idx_for_df, explodes rows with array as a column into a new row for each element in
        the array, with 'INTEGER_IDX' indicating its index in the original array.
        :param df: dataframe with array columns
        :param id_name: the id field of df
        :param col_name: the col of df to explode
        :param col_schema: the schema of each element in col_name array
        :return: new df with exploded rows.
        """
        idx_udf = UserDefinedFunction(DataCatalogTransformer.udf_array_to_map, MapType(IntegerType(), col_schema, True))

        return df.withColumn("idx_columns", idx_udf(col(col_name))).select(
            id_name, explode("idx_columns").alias("INTEGER_IDX", "col")
        )

    @staticmethod
    def column_date_to_timestamp(df, column):
        date_to_udf_time_int = UserDefinedFunction(
            DataCatalogTransformer.udf_milliseconds_str_to_timestamp, IntegerType()
        )
        return (
            df.withColumn(column + "_new", date_to_udf_time_int(col(column)))
            .drop(column)
            .withColumnRenamed(column + "_new", column)
            .fillna(0, subset=[column])
        )

    @staticmethod
    def params_to_df(df, id_name):
        return df.select(col(id_name), explode(df["parameters"]).alias("PARAM_KEY", "PARAM_VALUE"))

    def generate_id_df(self, df, id_name):
        """
        generate_id_df, creates a new column <id_name>, with unique id for each row in df
        :param df: dataframe to be given id column
        :param id_name: the id name
        :return: new df with generated id
        """
        initial_id = self.start_id_map[id_name] if id_name in self.start_id_map else 0

        row_with_index = Row(*(["id"] + df.columns))
        df_columns = df.columns

        # using zipWithIndex to generate consecutive ids, rather than monotonically_increasing_ids
        # consecutive ids are desired because ids unnecessarily large will complicate future
        # appending to the same metastore (generated ids have to be bigger than the max of ids
        # already in the database
        def make_row_with_uid(columns, row, uid):
            row_dict = row.asDict()
            return row_with_index(*([uid] + [row_dict.get(c) for c in columns]))

        df_with_pk = (
            df.rdd.zipWithIndex()
            .map(lambda row_uid: make_row_with_uid(df_columns, *row_uid))
            .toDF(StructType([StructField("zip_id", LongType(), False)] + df.schema.fields))
        )

        return df_with_pk.withColumn(id_name, df_with_pk.zip_id + initial_id).drop("zip_id")

    def extract_dbs(self, databases):
        ms_dbs_no_id = databases.select("item.*")
        ms_dbs = self.generate_id_df(ms_dbs_no_id, "DB_ID")

        # if locationUri is null, fill with empty string value
        udf_fill_location_uri = UserDefinedFunction(DataCatalogTransformer.udf_with_non_null_locationuri, StringType())

        ms_dbs = (
            ms_dbs.select("*", udf_fill_location_uri("locationUri").alias("locationUriNew"))
            .drop("locationUri")
            .withColumnRenamed("locationUriNew", "locationUri")
        )

        return ms_dbs

    def reformat_dbs(self, ms_dbs):
        ms_dbs = rename_columns(df=ms_dbs, rename_tuples=[("locationUri", "DB_LOCATION_URI"), ("name", "NAME")])

        return ms_dbs

    def extract_tbls(self, tables, ms_dbs):
        ms_tbls_no_id = (
            tables.join(ms_dbs, tables.database == ms_dbs.NAME, "inner")
            .select(tables.database, tables.item, ms_dbs.DB_ID)
            .select("DB_ID", "database", "item.*")
        )  # database col needed for later
        ms_tbls = self.generate_id_df(ms_tbls_no_id, "TBL_ID")

        return ms_tbls

    def reformat_tbls(self, ms_tbls):
        # reformat CREATE_TIME and LAST_ACCESS_TIME
        ms_tbls = DataCatalogTransformer.column_date_to_timestamp(ms_tbls, "createTime")
        import time

        create_timestamp = int(time.time() * 1.0)
        ms_tbls = ms_tbls.withColumn("createTime", lit(create_timestamp))
        ms_tbls = DataCatalogTransformer.column_date_to_timestamp(ms_tbls, "lastAccessTime")

        ms_tbls = rename_columns(
            df=ms_tbls,
            rename_tuples=[
                ("database", "DB_NAME"),
                ("createTime", "CREATE_TIME"),
                ("lastAccessTime", "LAST_ACCESS_TIME"),
                ("owner", "OWNER"),
                ("retention", "RETENTION"),
                ("name", "TBL_NAME"),
                ("tableType", "TBL_TYPE"),
                ("viewExpandedText", "VIEW_EXPANDED_TEXT"),
                ("viewOriginalText", "VIEW_ORIGINAL_TEXT"),
            ],
        )

        return ms_tbls

    def get_name_for_partitions(self, ms_partitions, ms_tbls):
        tbls_for_join = ms_tbls.select("TBL_ID", "partitionKeys")

        combine_part_key_and_vals = UserDefinedFunction(
            DataCatalogTransformer.udf_partition_name_from_keys_vals, StringType()
        )

        ms_partitions = (
            ms_partitions.join(tbls_for_join, ms_partitions.TBL_ID == tbls_for_join.TBL_ID, "inner")
            .drop(tbls_for_join.TBL_ID)
            .withColumn("PART_NAME", combine_part_key_and_vals(col("partitionKeys"), col("values")))
            .drop("partitionKeys")
        )

        return ms_partitions

    def extract_partitions(self, partitions, ms_dbs, ms_tbls):
        ms_partitions = partitions.join(ms_dbs, partitions.database == ms_dbs.NAME, "inner").select(
            partitions.item, ms_dbs.DB_ID, partitions.table
        )

        cond = [ms_partitions.table == ms_tbls.TBL_NAME, ms_partitions.DB_ID == ms_tbls.DB_ID]

        ms_partitions = (
            ms_partitions.join(ms_tbls, cond, "inner")
            .select(ms_partitions.item, ms_tbls.TBL_ID)
            .select("TBL_ID", "item.*")
        )

        # generate PART_ID
        ms_partitions = self.generate_id_df(ms_partitions, "PART_ID")

        ms_partitions = self.get_name_for_partitions(ms_partitions, ms_tbls)

        return ms_partitions

    def reformat_partitions(self, ms_partitions):
        # reformat CREATE_TIME and LAST_ACCESS_TIME
        ms_partitions = DataCatalogTransformer.column_date_to_timestamp(ms_partitions, "creationTime")
        ms_partitions = DataCatalogTransformer.column_date_to_timestamp(ms_partitions, "lastAccessTime")

        ms_partitions = rename_columns(
            df=ms_partitions, rename_tuples=[("creationTime", "CREATE_TIME"), ("lastAccessTime", "LAST_ACCESS_TIME")]
        )

        return ms_partitions

    def extract_sds(self, ms_tbls, ms_partitions):

        ms_tbls = ms_tbls.withColumn("ID", concat(ms_tbls.TBL_NAME, ms_tbls.DB_NAME))
        ms_partitions = ms_partitions.withColumn("ID", ms_partitions.PART_ID.cast(StringType()))
        ms_tbls_sds = ms_tbls.select("ID", "storageDescriptor.*").withColumn("type", lit("table"))
        ms_partitions_sds = ms_partitions.select("ID", "storageDescriptor.*").withColumn("type", lit("partition"))

        ms_sds_no_id = ms_partitions_sds.union(ms_tbls_sds)

        ms_sds = self.generate_id_df(ms_sds_no_id, "SD_ID")

        ms_sds_for_join = ms_sds.select("type", "ID", "SD_ID")

        cond = [ms_sds_for_join.type == "partition", ms_sds_for_join.ID == ms_partitions.ID]
        ms_partitions = ms_partitions.join(ms_sds_for_join, cond, "inner").drop_columns(["ID", "type"])

        cond = [ms_sds_for_join.type == "table", ms_sds_for_join.ID == ms_tbls.ID]
        ms_tbls = ms_tbls.join(ms_sds_for_join, cond, "inner").drop("ID").drop_columns(["ID", "type"])

        ms_sds = ms_sds.drop_columns(["ID", "type"])

        return (ms_sds, ms_tbls, ms_partitions)

    def reformat_sds(self, ms_sds):
        ms_sds = rename_columns(
            df=ms_sds,
            rename_tuples=[
                ("inputFormat", "INPUT_FORMAT"),
                ("compressed", "IS_COMPRESSED"),
                ("storedAsSubDirectories", "IS_STOREDASSUBDIRECTORIES"),
                ("location", "LOCATION"),
                ("numberOfBuckets", "NUM_BUCKETS"),
                ("outputFormat", "OUTPUT_FORMAT"),
            ],
        )

        ms_sds = self.generate_id_df(ms_sds, "CD_ID")
        ms_sds = self.generate_id_df(ms_sds, "SERDE_ID")

        return ms_sds

    def extract_from_dbs(self, hms, ms_dbs):
        ms_database_params = DataCatalogTransformer.params_to_df(ms_dbs, "DB_ID")

        hms.ms_database_params = ms_database_params
        hms.ms_dbs = ms_dbs.drop("parameters").withColumnRenamed("description", "DESC")

    def extract_from_tbls(self, hms, ms_tbls):
        ms_table_params = DataCatalogTransformer.params_to_df(ms_tbls, "TBL_ID")

        part_key_schema = StructType(
            [
                StructField("name", StringType(), True),
                StructField("type", StringType(), True),
                StructField("comment", StringType(), True),
            ]
        )

        ms_partition_keys = DataCatalogTransformer.generate_idx_for_df(
            ms_tbls, "TBL_ID", "partitionKeys", part_key_schema
        ).select("TBL_ID", "INTEGER_IDX", "col.*")

        ms_partition_keys = rename_columns(
            df=ms_partition_keys,
            rename_tuples=[("name", "PKEY_NAME"), ("type", "PKEY_TYPE"), ("comment", "PKEY_COMMENT")],
        )

        hms.ms_table_params = ms_table_params
        hms.ms_partition_keys = ms_partition_keys
        hms.ms_tbls = ms_tbls.drop_columns(["partitionKeys", "storageDescriptor", "parameters", "DB_NAME"])

    def extract_from_partitions(self, hms, ms_partitions):

        # split into table PARTITION_PARAMS
        ms_partition_params = DataCatalogTransformer.params_to_df(ms_partitions, "PART_ID")

        # split into table PARTITION_KEY_VAL
        part_key_val_schema = StringType()

        ms_partition_key_vals = DataCatalogTransformer.generate_idx_for_df(
            ms_partitions, "PART_ID", "values", part_key_val_schema
        ).withColumnRenamed("col", "PART_KEY_VAL")

        hms.ms_partition_key_vals = ms_partition_key_vals
        hms.ms_partition_params = ms_partition_params
        hms.ms_partitions = ms_partitions.drop_columns(
            ["namespaceName", "values", "storageDescriptor", "tableName", "parameters"]
        )

    def extract_from_sds(self, hms, ms_sds):
        ms_sd_params = DataCatalogTransformer.params_to_df(ms_sds, "SD_ID")

        ms_cds = ms_sds.select("CD_ID")

        ms_columns = self.extract_from_sds_columns(ms_sds)

        (ms_serdes, ms_serde_params) = self.extract_from_sds_serde_info(ms_sds)

        ms_sort_cols = self.extract_from_sds_sort_cols(ms_sds)

        hms.ms_sd_params = ms_sd_params
        hms.ms_cds = ms_cds
        hms.ms_columns = ms_columns
        hms.ms_serdes = ms_serdes
        hms.ms_serde_params = ms_serde_params
        hms.ms_sort_cols = ms_sort_cols

        self.extract_from_sds_skewed_info(hms, ms_sds)
        hms.ms_sds = ms_sds.drop_columns(
            ["parameters", "serdeInfo", "bucketColumns", "columns", "skewedInfo", "sortColumns"]
        )

    def extract_from_sds_columns(self, ms_sds):
        COLUMN_SCHEMA = StructType(
            [
                StructField("name", StringType(), True),
                StructField("type", StringType(), True),
                StructField("comment", StringType(), True),
            ]
        )

        ms_columns = DataCatalogTransformer.generate_idx_for_df(ms_sds, "CD_ID", "columns", COLUMN_SCHEMA).select(
            "CD_ID", "INTEGER_IDX", "col.*"
        )

        ms_columns = rename_columns(
            df=ms_columns, rename_tuples=[("name", "COLUMN_NAME"), ("type", "TYPE_NAME"), ("comment", "COMMENT")]
        )

        return ms_columns

    def extract_from_sds_serde_info(self, ms_sds):
        ms_serdes = ms_sds.select("SERDE_ID", "serdeInfo.*")
        ms_serdes = rename_columns(df=ms_serdes, rename_tuples=[("name", "NAME"), ("serializationLibrary", "SLIB")])

        ms_serde_params = DataCatalogTransformer.params_to_df(ms_serdes, "SERDE_ID")
        ms_serdes = ms_serdes.drop("parameters")

        return (ms_serdes, ms_serde_params)

    def extract_from_sds_skewed_info(self, hms, ms_sds):

        skewed_info = ms_sds.select("SD_ID", "skewedInfo.*")

        ms_skewed_col_names = skewed_info.select("SD_ID", explode("skewedColumnNames").alias("SKEWED_COL_NAME"))

        # with extra field 'STRING_LIST_STR'
        skewed_col_value_loc_map = skewed_info.select(
            "SD_ID", explode("skewedColumnValueLocationMaps").alias("STRING_LIST_STR", "LOCATION")
        )

        skewed_col_value_loc_map = self.generate_id_df(skewed_col_value_loc_map, "STRING_LIST_ID_KID")

        udf_string_list_list = UserDefinedFunction(
            DataCatalogTransformer.udf_string_list_str_to_list, ArrayType(StringType(), True)
        )

        skewed_string_list_values = skewed_col_value_loc_map.select(
            col("STRING_LIST_ID_KID").alias("STRING_LIST_ID"),
            udf_string_list_list("STRING_LIST_STR").alias("STRING_LIST_LIST"),
        )

        ms_skewed_string_list_values = DataCatalogTransformer.generate_idx_for_df(
            skewed_string_list_values, "STRING_LIST_ID", "STRING_LIST_LIST", StringType()
        ).withColumnRenamed("col", "STRING_LIST_VALUE")

        ms_skewed_col_value_loc_map = skewed_col_value_loc_map.drop_columns(["STRING_LIST_STR"])

        ms_skewed_string_list = ms_skewed_string_list_values.select("STRING_LIST_ID")

        hms.ms_skewed_col_names = ms_skewed_col_names
        hms.ms_skewed_col_value_loc_map = ms_skewed_col_value_loc_map
        hms.ms_skewed_string_list_values = ms_skewed_string_list_values
        hms.ms_skewed_string_list = ms_skewed_string_list

    def extract_from_sds_sort_cols(self, ms_sds):

        return (
            DataCatalogTransformer.generate_idx_for_df(
                ms_sds,
                "SD_ID",
                "sortColumns",
                col_schema=StructType(
                    [StructField("column", StringType(), True), StructField("order", IntegerType(), True)]
                ),
            )
            .select("SD_ID", "INTEGER_IDX", "col.*")
            .withColumnRenamed("column", "COLUMN_NAME")
            .withColumnRenamed("order", "ORDER")
        )

    def get_start_id_for_id_name(self, hms):
        hms.extract_metastore()

        info_tuples = {
            ("ms_dbs", "DB_ID"),
            ("ms_tbls", "TBL_ID"),
            ("ms_sds", "SD_ID"),
            ("ms_sds", "CD_ID"),
            ("ms_sds", "SERDE_ID"),
            ("ms_partitions", "PART_ID"),
            ("ms_skewed_col_value_loc_map", "STRING_LIST_ID_KID"),
        }

        for table_name, id_name in info_tuples:
            hms_df = eval("hms." + table_name)

            if hms_df and hms_df.count() > 0:
                max_id = hms_df.select(id_name).rdd.max()[0] + 1
            else:
                max_id = 0
            self.start_id_map[id_name] = max_id

    def transform(self, hms, databases, tables, partitions):

        # for metastore tables that require unique ids, find max id (start id)
        # for rows already in each table
        self.get_start_id_for_id_name(hms)

        # establish foreign keys between dbs, tbls, partitions, sds
        ms_dbs = self.reformat_dbs(self.extract_dbs(databases))

        ms_tbls = self.reformat_tbls(self.extract_tbls(tables, ms_dbs))

        ms_partitions = self.reformat_partitions(self.extract_partitions(partitions, ms_dbs, ms_tbls))

        (ms_sds, ms_tbls, ms_partitions) = self.extract_sds(ms_tbls, ms_partitions)
        ms_sds = self.reformat_sds(ms_sds)

        # extract child tables from above four tables and then clean up extra columns
        self.extract_from_dbs(hms, ms_dbs)
        self.extract_from_tbls(hms, ms_tbls)
        self.extract_from_sds(hms, ms_sds)
        self.extract_from_partitions(hms, ms_partitions)


class HiveMetastore:
    """
    The class to extract data from Hive Metastore into DataFrames and write Dataframes to
    Hive Metastore. Each field represents a single Hive Metastore table.
    As a convention, the fields are prefixed by ms_ to show that it is raw Hive Metastore data
    """

    def __init__(self, connection, sql_context):
        self.connection = connection
        self.sql_context = sql_context
        self.ms_dbs = None
        self.ms_database_params = None
        self.ms_tbls = None
        self.ms_table_params = None
        self.ms_columns = None
        self.ms_bucketing_cols = None
        self.ms_sds = None
        self.ms_sd_params = None
        self.ms_serdes = None
        self.ms_serde_params = None
        self.ms_skewed_col_names = None
        self.ms_skewed_string_list = None
        self.ms_skewed_string_list_values = None
        self.ms_skewed_col_value_loc_map = None
        self.ms_sort_cols = None
        self.ms_partitions = None
        self.ms_partition_params = None
        self.ms_partition_keys = None
        self.ms_partition_key_vals = None

    def read_table(self, db_name="hive", table_name=None):
        """
        Load a JDBC table into Spark Dataframe
        """
        return (
            self.sql_context.read.format("jdbc")
            .options(
                url=self.connection["url"],
                dbtable="%s.%s" % (db_name, table_name),
                user=self.connection["user"],
                password=self.connection["password"],
                driver=MYSQL_DRIVER_CLASS,
            )
            .load()
        )

    def write_table(self, db_name="hive", table_name=None, df=None):
        """
        Write from Spark Dataframe into a JDBC table
        """
        table = "%s.%s" % (db_name, table_name)
        logger.info("hive_metastore_migration:write_table. URL: " + self.connection["url"] + ", table: " + table)
        return df.write.jdbc(
            url=self.connection['url'],
            table='%s.%s' % (db_name, table_name),
            mode='append',
            properties={
                'user': self.connection['user'],
                'password': self.connection['password'],
                'driver': MYSQL_DRIVER_CLASS
            }
        )

    def extract_metastore(self):
        self.ms_dbs = self.read_table(table_name="DBS")
        self.ms_database_params = self.read_table(table_name="DATABASE_PARAMS")
        self.ms_tbls = self.read_table(table_name="TBLS")
        self.ms_table_params = self.read_table(table_name="TABLE_PARAMS")
        self.ms_columns = self.read_table(table_name="COLUMNS_V2")
        self.ms_bucketing_cols = self.read_table(table_name="BUCKETING_COLS")
        self.ms_sds = self.read_table(table_name="SDS")
        self.ms_sd_params = self.read_table(table_name="SD_PARAMS")
        self.ms_serdes = self.read_table(table_name="SERDES")
        self.ms_serde_params = self.read_table(table_name="SERDE_PARAMS")
        self.ms_skewed_col_names = self.read_table(table_name="SKEWED_COL_NAMES")
        self.ms_skewed_string_list = self.read_table(table_name="SKEWED_STRING_LIST")
        self.ms_skewed_string_list_values = self.read_table(table_name="SKEWED_STRING_LIST_VALUES")
        self.ms_skewed_col_value_loc_map = self.read_table(table_name="SKEWED_COL_VALUE_LOC_MAP")
        self.ms_sort_cols = self.read_table(table_name="SORT_COLS")
        self.ms_partitions = self.read_table(table_name="PARTITIONS")
        self.ms_partition_params = self.read_table(table_name="PARTITION_PARAMS")
        self.ms_partition_keys = self.read_table(table_name="PARTITION_KEYS")
        self.ms_partition_key_vals = self.read_table(table_name="PARTITION_KEY_VALS")

    # order of write matters here
    def export_to_metastore(self):
        self._write_dbs_table(table_name="DBS", df=self.ms_dbs)
        self.write_table(table_name="DATABASE_PARAMS", df=self.ms_database_params)
        self.write_table(table_name="CDS", df=self.ms_cds)
        self.write_table(table_name="SERDES", df=self.ms_serdes)
        self.write_table(table_name="SERDE_PARAMS", df=self.ms_serde_params)
        self.write_table(table_name="COLUMNS_V2", df=self.ms_columns)
        self.write_table(table_name="SDS", df=self.ms_sds)
        self.write_table(table_name="SD_PARAMS", df=self.ms_sd_params)
        self.write_table(table_name="SKEWED_COL_NAMES", df=self.ms_skewed_col_names)
        self.write_table(table_name="SKEWED_STRING_LIST", df=self.ms_skewed_string_list)
        self.write_table(table_name="SKEWED_STRING_LIST_VALUES", df=self.ms_skewed_string_list_values)
        self.write_table(table_name="SKEWED_COL_VALUE_LOC_MAP", df=self.ms_skewed_col_value_loc_map)
        self.write_table(table_name="SORT_COLS", df=self.ms_sort_cols)
        self._write_tbls_table(table_name="TBLS", df=self.ms_tbls)
        self.write_table(table_name="TABLE_PARAMS", df=self.ms_table_params)
        self.write_table(table_name="PARTITION_KEYS", df=self.ms_partition_keys)
        self.write_table(table_name="PARTITIONS", df=self.ms_partitions)
        self.write_table(table_name="PARTITION_PARAMS", df=self.ms_partition_params)
        self.write_table(table_name="PARTITION_KEY_VALS", df=self.ms_partition_key_vals)

    def _write_dbs_table(self, table_name, df) -> None:
        """Write data to a Hive database table with compatibility fixes for Hive 3.0.0+.

        This function handles the compatibility issue introduced in Hive 3.0.0 where
        the 'CTLG_NAME' column was added to the DBS table without a default value.

        Background:
        - In Hive 3.0.0, a new column 'CTLG_NAME' was added to the DBS table
        - This change broke backwards compatibility
        - The issue was fixed in Hive 4.0.0 (HIVE-21739)
        - This function ensures compatibility with Hive 3.0.0+ versions

        :param table_name: Name of the target Hive table
        :param df: DataFrame to be written to Hive with compatibility adjustments
        :return: None
        """

        source_df = self.read_table(table_name=table_name)
        for col in [i.jsonValue() for i in source_df.schema]:
            if col["name"] == "CTLG_NAME":
                df = df.withColumn("CTLG_NAME", lit("hive"))
        self.write_table(table_name=table_name, df=df)

    def _write_tbls_table(self, table_name, df) -> None:
        """
        Handling IS_REWRITE_ENABLED column in TBLS table which does not accept null.
        Context:
        - HIVE-14496 added `IS_REWRITE_ENABLED` column to Hive 2.2.0, and it doesn't accept null until HIVE-18046 (Hive 3.0.0)
        """

        source_df = self.read_table(table_name=table_name)
        for col in [i.jsonValue() for i in source_df.schema]:
            if col["name"] == "IS_REWRITE_ENABLED":
                df = df.withColumn("IS_REWRITE_ENABLED", lit(0))
        self.write_table(table_name=table_name, df=df)


def get_output_dir(output_dir_parent):
    if not output_dir_parent:
        raise ValueError("output path cannot be empty")
    if output_dir_parent[-1] != "/":
        output_dir_parent = output_dir_parent + "/"
    return "%s%s/" % (output_dir_parent, strftime("%Y-%m-%d-%H-%M-%S", localtime()))


def get_options(parser, args):
    parsed, extra = parser.parse_known_args(args[1:])
    logger.info("Found arguments:", vars(parsed))
    if extra:
        logger.warning("Found unrecognized arguments:", extra)
    return vars(parsed)


def parse_arguments(args):
    parser = argparse.ArgumentParser(prog=args[0])
    parser.add_argument("-m", "--mode", required=True, choices=[FROM_METASTORE, TO_METASTORE], help="Choose to migrate metastore either from JDBC or from S3")
    parser.add_argument("-U", "--jdbc-url", required=True, help="Hive metastore JDBC url, example: jdbc:mysql://metastore.abcd.us-east-1.rds.amazonaws.com:3306")
    parser.add_argument("-u", "--jdbc-username", required=True, help="Hive metastore JDBC user name")
    parser.add_argument("-p", "--jdbc-password", required=True, help="Hive metastore JDBC password")
    parser.add_argument("-d", "--database-prefix", required=False, help="Optional prefix for database names in Glue DataCatalog")
    parser.add_argument("-t", "--table-prefix", required=False, help="Optional prefix for table name in Glue DataCatalog")
    parser.add_argument("-o", "--output-path", required=False, help="Output path, either local directory or S3 path")
    parser.add_argument("-i", "--input_path", required=False, help="Input path, either local directory or S3 path")

    options = get_options(parser, args)

    if options["mode"] == FROM_METASTORE:
        validate_options_in_mode(
            options=options, mode=FROM_METASTORE, required_options=["output_path"], not_allowed_options=["input_path"]
        )
    elif options["mode"] == TO_METASTORE:
        validate_options_in_mode(
            options=options, mode=TO_METASTORE, required_options=["input_path"], not_allowed_options=["output_path"]
        )
    else:
        raise AssertionError("unknown mode " + options["mode"])

    return options


def get_spark_env():
    try:
        sc = SparkContext.getOrCreate()
    except:
        conf = SparkConf()
        sc = SparkContext(conf=conf)

    sc.setLogLevel("ERROR")
    sql_context = SQLContext(sc)
    return sc.getConf(), sc, sql_context


def etl_from_metastore(sc, sql_context, db_prefix, table_prefix, hive_metastore, options):
    # extract
    hive_metastore.extract_metastore()

    # transform
    (databases, tables, partitions) = HiveMetastoreTransformer(sc, sql_context, db_prefix, table_prefix).transform(
        hive_metastore
    )

    # load
    output_path = get_output_dir(options["output_path"])

    databases.write.format("json").mode("overwrite").save(output_path + "databases")
    tables.write.format("json").mode("overwrite").save(output_path + "tables")
    partitions.write.format("json").mode("overwrite").save(output_path + "partitions")


def etl_to_metastore(sc, sql_context, hive_metastore, options):
    # extract
    input_path = options["input_path"]

    databases = sql_context.read.json(path=input_path + "databases", schema=METASTORE_DATABASE_SCHEMA)
    tables = sql_context.read.json(path=input_path + "tables", schema=METASTORE_TABLE_SCHEMA)
    partitions = sql_context.read.json(path=input_path + "partitions", schema=METASTORE_PARTITION_SCHEMA)

    # transform
    transform_databases_tables_partitions(sc, sql_context, hive_metastore, databases, tables, partitions)

    # load
    hive_metastore.export_to_metastore()


def transform_items_to_item(dc_databases, dc_tables, dc_partitions):
    databases = dc_databases.select("*", explode("items").alias("item")).drop("items")
    tables = dc_tables.select("*", explode("items").alias("item")).drop("items")
    partitions = dc_partitions.select("*", explode("items").alias("item")).drop("items")

    return (databases, tables, partitions)


def transform_databases_tables_partitions(sc, sql_context, hive_metastore, databases, tables, partitions):
    DataCatalogTransformer(sc, sql_context).transform(
        hms=hive_metastore, databases=databases, tables=tables, partitions=partitions
    )


def validate_options_in_mode(options, mode, required_options, not_allowed_options):
    for option in required_options:
        if options.get(option) is None:
            raise AssertionError("Option %s is required for mode %s" % (option, mode))
    for option in not_allowed_options:
        if options.get(option) is not None:
            raise AssertionError("Option %s is not allowed for mode %s" % (option, mode))


def validate_aws_regions(region):
    """
    To validate the region in the input. The region list below may be outdated as AWS and Glue expands, so it only
    create an error message if validation fails.
    If the migration destination is in a region other than Glue supported regions, the job will fail.
    :return: None
    """
    if region is None:
        return

    aws_glue_regions = [
        "af-south-1",
        "ap-east-1",
        "ap-northeast-1",
        "ap-northeast-2",
        "ap-northeast-3",
        "ap-south-1",
        "ap-south-2",
        "ap-southeast-1",
        "ap-southeast-2",
        "ap-southeast-3",
        "ap-southeast-4",
        "ca-central-1",
        "ca-west-1",
        "eu-central-1",
        "eu-central-2",
        "eu-north-1",
        "eu-south-1",
        "eu-south-2",
        "eu-west-1",
        "eu-west-2",
        "eu-west-3",
        "il-central-1",
        "me-central-1",
        "me-south-1",
        "sa-east-1",
        "us-east-1",
        "us-east-2",
        "us-west-1",
        "us-west-2",
    ]

    aws_regions = aws_glue_regions + [
        "cn-north-1",
        "cn-northwest-1",
        "us-gov-east-1",
        "us-gov-west-1",
        "ap-southeast-5",
    ]

    error_msg = "Invalid region: {0}, the job will fail if the destination is not in a Glue supported region".format(
        region
    )
    if region not in aws_regions:
        logger.error(error_msg)
    elif region not in aws_glue_regions:
        logger.warning(error_msg)


def main():
    options = parse_arguments(sys.argv)

    connection = {"url": options["jdbc_url"], "user": options["jdbc_username"], "password": options["jdbc_password"]}
    db_prefix = options.get("database_prefix") or ""
    table_prefix = options.get("table_prefix") or ""

    # spark env
    (conf, sc, sql_context) = get_spark_env()
    # extract
    hive_metastore = HiveMetastore(connection, sql_context)

    if options["mode"] == FROM_METASTORE:
        etl_from_metastore(sc, sql_context, db_prefix, table_prefix, hive_metastore, options)
    else:
        etl_to_metastore(sc, sql_context, hive_metastore, options)


if __name__ == "__main__":
    main()<|MERGE_RESOLUTION|>--- conflicted
+++ resolved
@@ -511,7 +511,14 @@
         )
 
     def transform_ms_columns(self, ms_columns):
-<<<<<<< HEAD
+        def extract_row(row):
+            def truncate(x):
+                return x[:255] if hasattr(x,"__getitem__") else x
+            return (
+                row['COLUMN_NAME'],
+                row['TYPE_NAME'],
+                truncate(row['COMMENT'])
+            )
         return self.transform_df_with_idx(
             df=ms_columns,
             id_col="CD_ID",
@@ -524,27 +531,8 @@
                     StructField(name="comment", dataType=StringType()),
                 ]
             ),
-            payload_func=lambda row: (row["COLUMN_NAME"], row["TYPE_NAME"], row["COMMENT"]),
-        )
-=======
-        def extract_row(row):
-            def truncate(x):
-                return x[:255] if hasattr(x,"__getitem__") else x
-            return (
-                row['COLUMN_NAME'],
-                row['TYPE_NAME'],
-                truncate(row['COMMENT'])
-            )
-        return self.transform_df_with_idx(df=ms_columns,
-                                          id_col='CD_ID',
-                                          idx='INTEGER_IDX',
-                                          payloads_column_name='columns',
-                                          payload_type=StructType([
-                                              StructField(name='name', dataType=StringType()),
-                                              StructField(name='type', dataType=StringType()),
-                                              StructField(name='comment', dataType=StringType())]),
-                                          payload_func=extract_row)
->>>>>>> f3baf576
+            payload_func=extract_row,
+        )
 
     def transform_ms_skewed_col_names(self, ms_skewed_col_names):
         return self.transform_df_with_idx(
