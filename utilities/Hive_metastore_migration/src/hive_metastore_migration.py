#  Copyright 2016-2017 Amazon.com, Inc. or its affiliates. All Rights Reserved.
#  SPDX-License-Identifier: MIT-0

import argparse
import json
import logging
import re
# This script avoids adding any external dependencies
# except for python 2.7 standard library and Spark 2.1
import sys
<<<<<<< HEAD
from datetime import datetime, timedelta, tzinfo
=======
import argparse
import yaml
import re
import logging
>>>>>>> d96c3030
from time import localtime, strftime
from types import MethodType

from pyspark.context import SparkConf, SparkContext
from pyspark.sql import DataFrame, Row, SQLContext
from pyspark.sql.functions import (UserDefinedFunction, array, coalesce, col,
                                   concat, explode, lit,
                                   monotonically_increasing_id, struct)
from pyspark.sql.types import (ArrayType, BooleanType, FloatType, IntegerType,
                               LongType, MapType, StringType, StructField,
                               StructType)

logger = logging.getLogger()
logger.setLevel(logging.INFO)

handler = logging.StreamHandler(sys.stdout)
handler.setLevel(logging.INFO)
formatter = logging.Formatter("%(asctime)s - %(name)s - %(levelname)s - %(message)s")
handler.setFormatter(formatter)
logger.addHandler(handler)

PYTHON_VERSION = sys.version_info[0]
MYSQL_DRIVER_CLASS = "com.mysql.jdbc.Driver"

# flags for migration direction
FROM_METASTORE = "from-metastore"
TO_METASTORE = "to-metastore"

DATACATALOG_STORAGE_DESCRIPTOR_SCHEMA = StructType(
    [
        StructField("inputFormat", StringType(), True),
        StructField("compressed", BooleanType(), False),
        StructField("storedAsSubDirectories", BooleanType(), False),
        StructField("location", StringType(), True),
        StructField("numberOfBuckets", IntegerType(), False),
        StructField("outputFormat", StringType(), True),
        StructField("bucketColumns", ArrayType(StringType(), True), True),
        StructField(
            "columns",
            ArrayType(
                StructType(
                    [
                        StructField("name", StringType(), True),
                        StructField("type", StringType(), True),
                        StructField("comment", StringType(), True),
                    ]
                ),
                True,
            ),
            True,
        ),
        StructField("parameters", MapType(StringType(), StringType(), True), True),
        StructField(
            "serdeInfo",
            StructType(
                [
                    StructField("name", StringType(), True),
                    StructField("serializationLibrary", StringType(), True),
                    StructField("parameters", MapType(StringType(), StringType(), True), True),
                ]
            ),
            True,
        ),
        StructField(
            "skewedInfo",
            StructType(
                [
                    StructField("skewedColumnNames", ArrayType(StringType(), True), True),
                    StructField("skewedColumnValueLocationMaps", MapType(StringType(), StringType(), True), True),
                    StructField("skewedColumnValues", ArrayType(StringType(), True), True),
                ]
            ),
            True,
        ),
        StructField(
            "sortColumns",
            ArrayType(
                StructType([StructField("column", StringType(), True), StructField("order", IntegerType(), True)]), True
            ),
            True,
        ),
    ]
)

DATACATALOG_DATABASE_ITEM_SCHEMA = StructType(
    [
        StructField("description", StringType(), True),
        StructField("locationUri", StringType(), True),
        StructField("name", StringType(), False),
        StructField("parameters", MapType(StringType(), StringType(), True), True),
    ]
)

DATACATALOG_TABLE_ITEM_SCHEMA = StructType(
    [
        StructField("createTime", StringType(), True),
        StructField("lastAccessTime", StringType(), True),
        StructField("owner", StringType(), True),
        StructField("retention", IntegerType(), True),
        StructField("name", StringType(), False),
        StructField("tableType", StringType(), True),
        StructField("viewExpandedText", StringType(), True),
        StructField("viewOriginalText", StringType(), True),
        StructField("parameters", MapType(StringType(), StringType(), True), True),
        StructField(
            "partitionKeys",
            ArrayType(
                StructType(
                    [
                        StructField("name", StringType(), True),
                        StructField("type", StringType(), True),
                        StructField("comment", StringType(), True),
                    ]
                ),
                True,
            ),
            True,
        ),
        StructField("storageDescriptor", DATACATALOG_STORAGE_DESCRIPTOR_SCHEMA, True),
    ]
)

DATACATALOG_PARTITION_ITEM_SCHEMA = StructType(
    [
        StructField("creationTime", StringType(), True),
        StructField("lastAccessTime", StringType(), True),
        StructField("namespaceName", StringType(), True),
        StructField("tableName", StringType(), True),
        StructField("parameters", MapType(StringType(), StringType(), True), True),
        StructField("storageDescriptor", DATACATALOG_STORAGE_DESCRIPTOR_SCHEMA, True),
        StructField("values", ArrayType(StringType(), False), False),
    ]
)

DATACATALOG_DATABASE_SCHEMA = StructType(
    [
        StructField("items", ArrayType(DATACATALOG_DATABASE_ITEM_SCHEMA, False), True),
        StructField("type", StringType(), False),
    ]
)

DATACATALOG_TABLE_SCHEMA = StructType(
    [
        StructField("database", StringType(), False),
        StructField("type", StringType(), False),
        StructField("items", ArrayType(DATACATALOG_TABLE_ITEM_SCHEMA, False), True),
    ]
)

DATACATALOG_PARTITION_SCHEMA = StructType(
    [
        StructField("database", StringType(), False),
        StructField("table", StringType(), False),
        StructField("items", ArrayType(DATACATALOG_PARTITION_ITEM_SCHEMA, False), True),
        StructField("type", StringType(), False),
    ]
)

METASTORE_PARTITION_SCHEMA = StructType(
    [
        StructField("database", StringType(), False),
        StructField("table", StringType(), False),
        StructField("item", DATACATALOG_PARTITION_ITEM_SCHEMA, True),
        StructField("type", StringType(), False),
    ]
)

METASTORE_DATABASE_SCHEMA = StructType(
    [StructField("item", DATACATALOG_DATABASE_ITEM_SCHEMA, True), StructField("type", StringType(), False)]
)

METASTORE_TABLE_SCHEMA = StructType(
    [
        StructField("database", StringType(), False),
        StructField("type", StringType(), False),
        StructField("item", DATACATALOG_TABLE_ITEM_SCHEMA, True),
    ]
)


def append(l, elem):
    """Append list with element and return the list modified"""
    if elem is not None:
        l.append(elem)
    return l


def extend(l1, l2):
    """Extend l1 with l2 and return l1 modified"""
    l1.extend(l2)
    return l1


def remove(l, elem):
    l.remove(elem)
    return l


def remove_all(l1, l2):
    return [elem for elem in l1 if elem not in l2]


def construct_struct_schema(schema_tuples_list):
    struct_fields = []
    atomic_types_dict = {"int": IntegerType(), "long": LongType(), "string": StringType()}
    for col_name, col_type, nullable in schema_tuples_list:
        field_type = atomic_types_dict[col_type]
        struct_fields.append(StructField(name=col_name, dataType=field_type, nullable=nullable))
    return StructType(struct_fields)


def empty(self):
    return self.rdd.isEmpty()


def drop_columns(self, columns_to_drop):
    for col in columns_to_drop:
        self = self.drop(col)
    return self


def rename_columns(df, rename_tuples=None):
    """
    Rename columns, for each key in rename_map, rename column from key to value
    :param self: dataframe
    :param rename_map: map for columns to be renamed
    :return: new dataframe with columns renamed
    """
    for old, new in rename_tuples:
        df = df.withColumnRenamed(old, new)
    return df


def rename_columns_for_class(self, rename_tuples=None):
    """
    Rename columns, for each key in rename_map, rename column from key to value
    :param self: dataframe
    :param rename_map: map for columns to be renamed
    :return: new dataframe with columns renamed
    """
    for old, new in rename_tuples:
        self = self.withColumnRenamed(old, new)
    return self


def get_schema_type(df, column_name):
    return df.select(column_name).schema.fields[0].dataType


def get_schema_type_for_class(self, column_name):
    return self.select(column_name).schema.fields[0].dataType


def join_other_to_single_column(self, other, on, how, new_column_name):
    """
    :param df: this dataframe
    :param other: other dataframe
    :param on: the column to join on
    :param how: :param how: str, default 'inner'. One of `inner`, `outer`, `left_outer`, `right_outer`, `leftsemi`.
    :param new_column_name: the column name for all fields from the other dataframe
    :return: this dataframe, with a single new column containing all fields of the other dataframe
    :type df: DataFrame
    :type other: DataFrame
    :type new_column_name: str
    """
    other_cols = remove(other.columns, on)
    other_combined = other.select([on, struct(other_cols).alias(new_column_name)])
    return self.join(other=other_combined, on=on, how=how)


def batch_items_within_partition(sql_context, df, key_col, value_col, values_col):
    """
    Group a DataFrame of key, value pairs, create a list of values for the same key in each spark partition, but there
    is no cross-partition data interaction, so the same key may be shown multiple times in the output dataframe
    :param sql_context: spark sqlContext
    :param df: DataFrame with only two columns, a key_col and a value_col
    :param key_col: name of key column
    :param value_col: name of value column
    :param values_col: name of values column, which is an array of value_col
    :type df: DataFrame
    :type key_col: str
    :type value_col: str
    :return: DataFrame of values grouped by key within each partition
    """

    def group_by_key(it):
        grouped = dict()
        for row in it:
            (k, v) = (row[key_col], row[value_col])
            if k in grouped:
                grouped[k].append(v)
            else:
                grouped[k] = [v]
        row = Row(key_col, values_col)
        for k in grouped:
            yield row(k, grouped[k])

    return sql_context.createDataFrame(
        data=df.rdd.mapPartitions(group_by_key),
        schema=StructType(
            [
                StructField(key_col, get_schema_type(df, key_col), True),
                StructField(values_col, ArrayType(get_schema_type(df, value_col)), True),
            ]
        ),
    )


def batch_metastore_partitions(sql_context, df_parts):
    """
    :param sql_context: the spark SqlContext
    :param df_parts: the dataframe of partitions with the schema of DATACATALOG_PARTITION_SCHEMA
    :type df_parts: DataFrame
    :return: a dataframe partition in which each row contains a list of catalog partitions
    belonging to the same database and table.
    """
    df_kv = df_parts.select(struct(["database", "table", "type"]).alias("key"), "item")
    batched_kv = batch_items_within_partition(sql_context, df_kv, key_col="key", value_col="item", values_col="items")
    batched_parts = batched_kv.select(
        batched_kv.key.database.alias("database"),
        batched_kv.key.table.alias("table"),
        batched_kv.key.type.alias("type"),
        batched_kv.items,
    )
    return batched_parts


def register_methods_to_dataframe():
    """
    Register self-defined helper methods to dataframe
    """
    if PYTHON_VERSION == 3:
        DataFrame.empty = empty
        DataFrame.drop_columns = drop_columns
        DataFrame.rename_columns = rename_columns_for_class
        DataFrame.get_schema_type = get_schema_type_for_class
        DataFrame.join_other_to_single_column = join_other_to_single_column
    else:
        DataFrame.empty = MethodType(empty, None, DataFrame)
        DataFrame.drop_columns = MethodType(drop_columns, None, DataFrame)
        DataFrame.rename_columns = MethodType(rename_columns, None, DataFrame)
        DataFrame.get_schema_type = MethodType(get_schema_type, None, DataFrame)
        DataFrame.join_other_to_single_column = MethodType(join_other_to_single_column, None, DataFrame)


register_methods_to_dataframe()


class UTC(tzinfo):
    """
    Have to implement timezone class myself because python standard library doesn't have one, and I want to avoid adding
    external libraries, to make it simpler for people new to Spark to run the script
    """

    def utcoffset(self, dt):
        return timedelta(0)

    def tzname(self, dt):
        return "UTC"

    def dst(self, dt):
        return timedelta(0)


class HiveMetastoreTransformer:
    def __init__(self, sc, sql_context, db_prefix, table_prefix):
        self.sc = sc
        self.sql_context = sql_context
        self.db_prefix = db_prefix
        self.table_prefix = table_prefix

    def transform_params(self, params_df, id_col, key="PARAM_KEY", value="PARAM_VALUE"):
        """
        Transform a PARAMS table dataframe to dataframe of 2 columns: (id, Map<key, value>)
        :param params_df: dataframe of PARAMS table
        :param id_col: column name for id field
        :param key: column name for key
        :param value: column name for value
        :return: dataframe of params in map
        """
        return self.kv_pair_to_map(params_df, id_col, key, value, "parameters")

    def kv_pair_to_map(self, df, id_col, key, value, map_col_name):
        def merge_dict(dict1, dict2):
            dict1.update(dict2)
            return dict1

        def remove_none_key(dictionary):
            if None in dictionary:
                del dictionary[None]
            return dictionary

        id_type = df.get_schema_type(id_col)
        map_type = MapType(keyType=df.get_schema_type(key), valueType=df.get_schema_type(value))
        output_schema = StructType(
            [
                StructField(name=id_col, dataType=id_type, nullable=False),
                StructField(name=map_col_name, dataType=map_type),
            ]
        )

        return self.sql_context.createDataFrame(
            df.rdd.map(lambda row: (row[id_col], {row[key]: row[value]}))
            .reduceByKey(merge_dict)
            .map(lambda rec: (rec[0], remove_none_key(rec[1]))),
            output_schema,
        )

    def join_with_params(self, df, df_params, id_col):
        df_params_map = self.transform_params(params_df=df_params, id_col=id_col)
        df_with_params = df.join(other=df_params_map, on=id_col, how="left_outer")
        return df_with_params

    def transform_df_with_idx(self, df, id_col, idx, payloads_column_name, payload_type, payload_func):
        """
        Aggregate dataframe by ID, create a single PAYLOAD column where each row is a list of data sorted by IDX, and
        each element is a payload created by payload_func. Example:

        Input:
        df =
        +---+---+----+----+
        | ID|IDX|COL1|COL2|
        +---+---+----+----+
        |  1|  2|   1|   1|
        |  1|  1|   2|   2|
        |  2|  1|   3|   3|
        +---+---+----+----+
        id = 'ID'
        idx = 'IDX'
        payload_list_name = 'PAYLOADS'
        payload_func = row.COL1 + row.COL2

        Output:
        +------+--------+
        |    ID|PAYLOADS|
        +------+--------+
        |     1| [4, 2] |
        |     2|    [6] |
        +------+--------+

        The method assumes (ID, IDX) is input table primary key. ID and IDX values cannot be None

        :param df: dataframe with id and idx columns
        :param id_col: name of column for id
        :param idx: name of column for sort index
        :param payloads_column_name: the column name for payloads column in the output dataframe
        :param payload_func: the function to transform an input row to a payload object
        :param payload_type: the schema type for a single payload object
        :return: output dataframe with data grouped by id and sorted by idx
        """
        rdd_result = (
            df.rdd.map(lambda row: (row[id_col], (row[idx], payload_func(row))))
            .aggregateByKey([], append, extend)
            .map(lambda rec: (rec[0], sorted(rec[1], key=lambda t: t[0])))
            .map(lambda rec: (rec[0], [payload for index, payload in rec[1]]))
        )

        schema = StructType(
            [
                StructField(name=id_col, dataType=LongType(), nullable=False),
                StructField(name=payloads_column_name, dataType=ArrayType(elementType=payload_type)),
            ]
        )
        return self.sql_context.createDataFrame(rdd_result, schema)

    def transform_ms_partition_keys(self, ms_partition_keys):
        def extract_row(row):
            def truncate(x):
                return x[:255] if hasattr(x,"__getitem__") else x
            return (
                row['PKEY_NAME'],
                row['PKEY_NAME'],
                truncate(row['PKEY_COMMENT'])
            )
        return self.transform_df_with_idx(
            df=ms_partition_keys,
            id_col="TBL_ID",
            idx="INTEGER_IDX",
            payloads_column_name="partitionKeys",
            payload_type=StructType(
                [
                    StructField(name="name", dataType=StringType()),
                    StructField(name="type", dataType=StringType()),
                    StructField(name="comment", dataType=StringType()),
                ]
            ),
            payload_func=extract_row,
        )

    def transform_ms_partition_key_vals(self, ms_partition_key_vals):
        return self.transform_df_with_idx(
            df=ms_partition_key_vals,
            id_col="PART_ID",
            idx="INTEGER_IDX",
            payloads_column_name="values",
            payload_type=StringType(),
            payload_func=lambda row: row["PART_KEY_VAL"],
        )

    def transform_ms_bucketing_cols(self, ms_bucketing_cols):
        return self.transform_df_with_idx(
            df=ms_bucketing_cols,
            id_col="SD_ID",
            idx="INTEGER_IDX",
            payloads_column_name="bucketColumns",
            payload_type=StringType(),
            payload_func=lambda row: row["BUCKET_COL_NAME"],
        )

    def transform_ms_columns(self, ms_columns):
        def extract_row(row):
            def truncate(x):
                return x[:255] if hasattr(x,"__getitem__") else x
            return (
                row['COLUMN_NAME'],
                row['TYPE_NAME'],
                truncate(row['COMMENT'])
            )
        return self.transform_df_with_idx(
            df=ms_columns,
            id_col="CD_ID",
            idx="INTEGER_IDX",
            payloads_column_name="columns",
            payload_type=StructType(
                [
                    StructField(name="name", dataType=StringType()),
                    StructField(name="type", dataType=StringType()),
                    StructField(name="comment", dataType=StringType()),
                ]
            ),
            payload_func=extract_row,
        )

    def transform_ms_skewed_col_names(self, ms_skewed_col_names):
        return self.transform_df_with_idx(
            df=ms_skewed_col_names,
            id_col="SD_ID",
            idx="INTEGER_IDX",
            payloads_column_name="skewedColumnNames",
            payload_type=StringType(),
            payload_func=lambda row: row["SKEWED_COL_NAME"],
        )

    def transform_ms_skewed_string_list_values(self, ms_skewed_string_list_values):
        return self.transform_df_with_idx(
            df=ms_skewed_string_list_values,
            id_col="STRING_LIST_ID",
            idx="INTEGER_IDX",
            payloads_column_name="skewedColumnValuesList",
            payload_type=StringType(),
            payload_func=lambda row: row["STRING_LIST_VALUE"],
        )

    def transform_ms_sort_cols(self, sort_cols):
        return self.transform_df_with_idx(
            df=sort_cols,
            id_col="SD_ID",
            idx="INTEGER_IDX",
            payloads_column_name="sortColumns",
            payload_type=StructType(
                [StructField(name="column", dataType=StringType()), StructField(name="order", dataType=IntegerType())]
            ),
            payload_func=lambda row: (row["COLUMN_NAME"], row["ORDER"]),
        )

    @staticmethod
    def udf_escape_chars(param_value):
        ret_param_value = (
            param_value.replace("\\", "\\\\")
            .replace("|", "\\|")
            .replace('"', '\\"')
            .replace("{", "\\{")
            .replace(":", "\\:")
            .replace("}", "\\}")
        )

        return ret_param_value

    @staticmethod
    def udf_skewed_values_to_str():
        return UserDefinedFunction(
            lambda values: "".join(map(lambda v: "" if v is None else "%d%%%s" % (len(v), v), values)), StringType()
        )

    @staticmethod
    def modify_column_by_udf(df, udf, column_to_modify, new_column_name=None):
        """
        transform a column of the dataframe with the user-defined function, keeping all other columns unchanged.
        :param new_column_name: new column name. If None, old column name will be used
        :param df: dataframe
        :param udf: user-defined function
        :param column_to_modify: the name of the column to modify.
        :type column_to_modify: str
        :return: the dataframe with single column modified
        """
        if new_column_name is None:
            new_column_name = column_to_modify
        return df.select(
            *[udf(column).alias(new_column_name) if column == column_to_modify else column for column in df.columns]
        )

    @staticmethod
    def s3a_or_s3n_to_s3_in_location(df, location_col_name):
        """
        For a dataframe with a column containing location strings, for any location "s3a://..." or "s3n://...", replace
        them with "s3://...".
        :param df: dataframe
        :param location_col_name: the name of the column containing location, must be string type
        :return: dataframe with location columns where all "s3a" or "s3n" protocols are replaced by "s3"
        """
        udf = UserDefinedFunction(
            lambda location: None if location is None else re.sub(r"^s3[a|n]:\/\/", "s3://", location), StringType()
        )
        return HiveMetastoreTransformer.modify_column_by_udf(df=df, udf=udf, column_to_modify=location_col_name)

    @staticmethod
    def add_prefix_to_column(df, column_to_modify, prefix):
        if prefix is None or prefix == "":
            return df
        udf = UserDefinedFunction(lambda col: prefix + col, StringType())
        return HiveMetastoreTransformer.modify_column_by_udf(df=df, udf=udf, column_to_modify=column_to_modify)

    @staticmethod
    def utc_timestamp_to_iso8601_time(df, date_col_name, new_date_col_name):
        """
        Tape DataCatalog writer uses Gson to parse Date column. According to Gson deserializer, (https://goo.gl/mQdXuK)
        it uses either java DateFormat or ISO-8601 format. I convert Date to be compatible with java DateFormat
        :param df: dataframe with a column of unix timestamp in seconds of number type
        :param date_col_name: timestamp column
        :param new_date_col_name: new column with converted timestamp, if None, old column name is used
        :type df: DataFrame
        :type date_col_name: str
        :type new_date_col_name: str
        :return: dataframe with timestamp column converted to string representation of time
        """

        def convert_time(timestamp):
            if timestamp is None:
                return None
            return datetime.fromtimestamp(timestamp=float(timestamp), tz=UTC()).strftime("%b %d, %Y %I:%M:%S %p")

        udf_time_int_to_date = UserDefinedFunction(convert_time, StringType())
        return HiveMetastoreTransformer.modify_column_by_udf(df, udf_time_int_to_date, date_col_name, new_date_col_name)

    @staticmethod
    def transform_timestamp_cols(df, date_cols_map):
        """
        Call timestamp_int_to_iso8601_time in batch, rename all time columns in date_cols_map keys.
        :param df: dataframe with columns of unix timestamp
        :param date_cols_map: map from old column name to new column name
        :type date_cols_map: dict
        :return: dataframe
        """
        for k, v in date_cols_map.items():
            df = HiveMetastoreTransformer.utc_timestamp_to_iso8601_time(df, k, v)
        return df

    @staticmethod
    def fill_none_with_empty_list(df, column):
        """
        Given a column of array type, fill each None value with empty list.
        This is not doable by df.na.fill(), Spark will throw Unsupported value type java.util.ArrayList ([]).
        :param df: dataframe with array type
        :param column: column name string, the column must be array type
        :return: dataframe that fills None with empty list for the given column
        """
        return HiveMetastoreTransformer.modify_column_by_udf(
            df=df,
            udf=UserDefinedFunction(lambda lst: [] if lst is None else lst, get_schema_type(df, column)),
            column_to_modify=column,
            new_column_name=column,
        )

    @staticmethod
    def join_dbs_tbls(ms_dbs, ms_tbls):
        return ms_dbs.select("DB_ID", "NAME").join(other=ms_tbls, on="DB_ID", how="inner")

    def transform_skewed_values_and_loc_map(self, ms_skewed_string_list_values, ms_skewed_col_value_loc_map):
        # columns: (STRING_LIST_ID:BigInt, skewedColumnValuesList:List[String])
        skewed_values_list = self.transform_ms_skewed_string_list_values(ms_skewed_string_list_values)

        # columns: (STRING_LIST_ID:BigInt, skewedColumnValuesStr:String)
        skewed_value_str = self.modify_column_by_udf(
            df=skewed_values_list,
            udf=HiveMetastoreTransformer.udf_skewed_values_to_str(),
            column_to_modify="skewedColumnValuesList",
            new_column_name="skewedColumnValuesStr",
        )

        # columns: (SD_ID: BigInt, STRING_LIST_ID_KID: BigInt, STRING_LIST_ID: BigInt,
        # LOCATION: String, skewedColumnValuesStr: String)
        skewed_value_str_with_loc = ms_skewed_col_value_loc_map.join(
            other=skewed_value_str,
            on=[ms_skewed_col_value_loc_map["STRING_LIST_ID_KID"] == skewed_value_str["STRING_LIST_ID"]],
            how="inner",
        )

        # columns: (SD_ID: BigInt, skewedColumnValueLocationMaps: Map[String, String])
        skewed_column_value_location_maps = self.kv_pair_to_map(
            df=skewed_value_str_with_loc,
            id_col="SD_ID",
            key="skewedColumnValuesStr",
            value="LOCATION",
            map_col_name="skewedColumnValueLocationMaps",
        )

        # columns: (SD_ID: BigInt, skewedColumnValues: List[String])
        skewed_column_values = self.sql_context.createDataFrame(
            data=skewed_value_str_with_loc.rdd.map(
                lambda row: (row["SD_ID"], row["skewedColumnValues"])
            ).aggregateByKey([], append, extend),
            schema=StructType(
                [
                    StructField(name="SD_ID", dataType=LongType()),
                    StructField(name="skewedColumnValues", dataType=ArrayType(elementType=StringType())),
                ]
            ),
        )

        return skewed_column_values, skewed_column_value_location_maps

    def transform_skewed_info(self, ms_skewed_col_names, ms_skewed_string_list_values, ms_skewed_col_value_loc_map):
        (skewed_column_values, skewed_column_value_location_maps) = self.transform_skewed_values_and_loc_map(
            ms_skewed_string_list_values, ms_skewed_col_value_loc_map
        )

        # columns: (SD_ID: BigInt, skewedColumnNames: List[String])
        skewed_column_names = self.transform_ms_skewed_col_names(ms_skewed_col_names)

        # columns: (SD_ID: BigInt, skewedColumnNames: List[String], skewedColumnValues: List[String],
        # skewedColumnValueLocationMaps: Map[String, String])
        skewed_info = skewed_column_names.join(other=skewed_column_value_location_maps, on="SD_ID", how="outer").join(
            other=skewed_column_values, on="SD_ID", how="outer"
        )
        return skewed_info

    # TODO: remove when escape special characters fix in DatacatalogWriter is pushed to production.
    def transform_param_value(self, df):
        udf_escape_chars = UserDefinedFunction(HiveMetastoreTransformer.udf_escape_chars, StringType())

        return (
            df.select("*", udf_escape_chars("PARAM_VALUE").alias("PARAM_VALUE_ESCAPED"))
            .drop("PARAM_VALUE")
            .withColumnRenamed("PARAM_VALUE_ESCAPED", "PARAM_VALUE")
        )

    def transform_ms_serde_info(self, ms_serdes, ms_serde_params):
        escaped_serde_params = self.transform_param_value(ms_serde_params)

        serde_with_params = self.join_with_params(df=ms_serdes, df_params=escaped_serde_params, id_col="SERDE_ID")
        serde_info = serde_with_params.rename_columns(
            rename_tuples=[("NAME", "name"), ("SLIB", "serializationLibrary")]
        )
        return serde_info

    def transform_storage_descriptors(
        self,
        ms_sds,
        ms_sd_params,
        ms_columns,
        ms_bucketing_cols,
        ms_serdes,
        ms_serde_params,
        ms_skewed_col_names,
        ms_skewed_string_list_values,
        ms_skewed_col_value_loc_map,
        ms_sort_cols,
    ):
        bucket_columns = self.transform_ms_bucketing_cols(ms_bucketing_cols)
        columns = self.transform_ms_columns(ms_columns)
        parameters = self.transform_params(params_df=ms_sd_params, id_col="SD_ID")
        serde_info = self.transform_ms_serde_info(ms_serdes=ms_serdes, ms_serde_params=ms_serde_params)
        skewed_info = self.transform_skewed_info(
            ms_skewed_col_names=ms_skewed_col_names,
            ms_skewed_string_list_values=ms_skewed_string_list_values,
            ms_skewed_col_value_loc_map=ms_skewed_col_value_loc_map,
        )
        sort_columns = self.transform_ms_sort_cols(ms_sort_cols)

        storage_descriptors_joined = (
            ms_sds.join(other=bucket_columns, on="SD_ID", how="left_outer")
            .join(other=columns, on="CD_ID", how="left_outer")
            .join(other=parameters, on="SD_ID", how="left_outer")
            .join_other_to_single_column(other=serde_info, on="SERDE_ID", how="left_outer", new_column_name="serdeInfo")
            .join_other_to_single_column(other=skewed_info, on="SD_ID", how="left_outer", new_column_name="skewedInfo")
            .join(other=sort_columns, on="SD_ID", how="left_outer")
        )

        storage_descriptors_s3_location_fixed = HiveMetastoreTransformer.s3a_or_s3n_to_s3_in_location(
            storage_descriptors_joined, "LOCATION"
        )
        storage_descriptors_renamed = storage_descriptors_s3_location_fixed.rename_columns(
            rename_tuples=[
                ("INPUT_FORMAT", "inputFormat"),
                ("OUTPUT_FORMAT", "outputFormat"),
                ("LOCATION", "location"),
                ("NUM_BUCKETS", "numberOfBuckets"),
                ("IS_COMPRESSED", "compressed"),
                ("IS_STOREDASSUBDIRECTORIES", "storedAsSubDirectories"),
            ]
        )

        storage_descriptors_with_empty_sorted_cols = HiveMetastoreTransformer.fill_none_with_empty_list(
            storage_descriptors_renamed, "sortColumns"
        )
        storage_descriptors_final = storage_descriptors_with_empty_sorted_cols.drop_columns(["SERDE_ID", "CD_ID"])
        return storage_descriptors_final

    def transform_tables(self, db_tbl_joined, ms_table_params, storage_descriptors, ms_partition_keys):
        tbls_date_transformed = self.transform_timestamp_cols(
            db_tbl_joined, date_cols_map={"CREATE_TIME": "createTime", "LAST_ACCESS_TIME": "lastAccessTime"}
        )
        tbls_with_params = self.join_with_params(
            df=tbls_date_transformed, df_params=self.transform_param_value(ms_table_params), id_col="TBL_ID"
        )
        partition_keys = self.transform_ms_partition_keys(ms_partition_keys)

        tbls_joined = tbls_with_params.join(
            other=partition_keys, on="TBL_ID", how="left_outer"
        ).join_other_to_single_column(
            other=storage_descriptors, on="SD_ID", how="left_outer", new_column_name="storageDescriptor"
        )

        tbls_renamed = rename_columns(
            df=tbls_joined,
            rename_tuples=[
                ("NAME", "database"),
                ("TBL_NAME", "name"),
                ("TBL_TYPE", "tableType"),
                ("CREATE_TIME", "createTime"),
                ("LAST_ACCESS_TIME", "lastAccessTime"),
                ("OWNER", "owner"),
                ("RETENTION", "retention"),
                ("VIEW_EXPANDED_TEXT", "viewExpandedText"),
                ("VIEW_ORIGINAL_TEXT", "viewOriginalText"),
            ],
        )

        tbls_dropped_cols = tbls_renamed.drop_columns(["DB_ID", "TBL_ID", "SD_ID", "LINK_TARGET_ID"])
        tbls_drop_invalid = tbls_dropped_cols.na.drop(how="any", subset=["name", "database"])
        tbls_with_empty_part_cols = HiveMetastoreTransformer.fill_none_with_empty_list(
            tbls_drop_invalid, "partitionKeys"
        )
        tbls_final = tbls_with_empty_part_cols.select(
            "database", struct(remove(tbls_dropped_cols.columns, "database")).alias("item")
        ).withColumn("type", lit("table"))
        return tbls_final

    def transform_partitions(
        self, db_tbl_joined, ms_partitions, storage_descriptors, ms_partition_params, ms_partition_key_vals
    ):
        parts_date_transformed = self.transform_timestamp_cols(
            df=ms_partitions, date_cols_map={"CREATE_TIME": "creationTime", "LAST_ACCESS_TIME": "lastAccessTime"}
        )
        db_tbl_names = db_tbl_joined.select(
            db_tbl_joined["NAME"].alias("namespaceName"),
            db_tbl_joined["TBL_NAME"].alias("tableName"),
            "DB_ID",
            "TBL_ID",
        )
        parts_with_db_tbl = parts_date_transformed.join(other=db_tbl_names, on="TBL_ID", how="inner")
        parts_with_params = self.join_with_params(
            df=parts_with_db_tbl, df_params=self.transform_param_value(ms_partition_params), id_col="PART_ID"
        )
        parts_with_sd = parts_with_params.join_other_to_single_column(
            other=storage_descriptors, on="SD_ID", how="left_outer", new_column_name="storageDescriptor"
        )
        part_values = self.transform_ms_partition_key_vals(ms_partition_key_vals)
        parts_with_values = parts_with_sd.join(other=part_values, on="PART_ID", how="left_outer")
        parts_renamed = rename_columns(
            df=parts_with_values, rename_tuples=[("CREATE_TIME", "createTime"), ("LAST_ACCESS_TIME", "lastAccessTime")]
        )
        parts_dropped_cols = parts_renamed.drop_columns(
            ["DB_ID", "TBL_ID", "PART_ID", "SD_ID", "PART_NAME", "LINK_TARGET_ID"]
        )
        parts_drop_invalid = parts_dropped_cols.na.drop(how="any", subset=["values", "namespaceName", "tableName"])
        parts_final = parts_drop_invalid.select(
            parts_drop_invalid["namespaceName"].alias("database"),
            parts_drop_invalid["tableName"].alias("table"),
            struct(parts_drop_invalid.columns).alias("item"),
        ).withColumn("type", lit("partition"))
        return parts_final

    def transform_databases(self, ms_dbs, ms_database_params):
        dbs_with_params = self.join_with_params(df=ms_dbs, df_params=ms_database_params, id_col="DB_ID")
        dbs_renamed = rename_columns(
            df=dbs_with_params,
            rename_tuples=[("NAME", "name"), ("DESC", "description"), ("DB_LOCATION_URI", "locationUri")],
        )
        dbs_dropped_cols = dbs_renamed.drop_columns(["DB_ID", "OWNER_NAME", "OWNER_TYPE"])
        dbs_drop_invalid = dbs_dropped_cols.na.drop(how="any", subset=["name"])
        dbs_final = dbs_drop_invalid.select(struct(dbs_dropped_cols.columns).alias("item")).withColumn(
            "type", lit("database")
        )
        return dbs_final

    def transform(self, hive_metastore):
        dbs_prefixed = HiveMetastoreTransformer.add_prefix_to_column(hive_metastore.ms_dbs, "NAME", self.db_prefix)
        tbls_prefixed = HiveMetastoreTransformer.add_prefix_to_column(
            hive_metastore.ms_tbls, "TBL_NAME", self.table_prefix
        )

        databases = self.transform_databases(ms_dbs=dbs_prefixed, ms_database_params=hive_metastore.ms_database_params)

        db_tbl_joined = HiveMetastoreTransformer.join_dbs_tbls(ms_dbs=dbs_prefixed, ms_tbls=tbls_prefixed)

        storage_descriptors = self.transform_storage_descriptors(
            ms_sds=hive_metastore.ms_sds,
            ms_sd_params=hive_metastore.ms_sd_params,
            ms_columns=hive_metastore.ms_columns,
            ms_bucketing_cols=hive_metastore.ms_bucketing_cols,
            ms_serdes=hive_metastore.ms_serdes,
            ms_serde_params=hive_metastore.ms_serde_params,
            ms_skewed_col_names=hive_metastore.ms_skewed_col_names,
            ms_skewed_string_list_values=hive_metastore.ms_skewed_string_list_values,
            ms_skewed_col_value_loc_map=hive_metastore.ms_skewed_col_value_loc_map,
            ms_sort_cols=hive_metastore.ms_sort_cols,
        )

        tables = self.transform_tables(
            db_tbl_joined=db_tbl_joined,
            ms_table_params=hive_metastore.ms_table_params,
            storage_descriptors=storage_descriptors,
            ms_partition_keys=hive_metastore.ms_partition_keys,
        )

        partitions = self.transform_partitions(
            db_tbl_joined=db_tbl_joined,
            ms_partitions=hive_metastore.ms_partitions,
            storage_descriptors=storage_descriptors,
            ms_partition_params=hive_metastore.ms_partition_params,
            ms_partition_key_vals=hive_metastore.ms_partition_key_vals,
        )

        return databases, tables, partitions


class DataCatalogTransformer:
    """
    The class to extract data from DataCatalog entities into Hive metastore tables.
    """

    def __init__(self, sc, sql_context):
        self.sc = sc
        self.sql_context = sql_context
        self.start_id_map = dict()

    @staticmethod
    def udf_array_to_map(array):
        if array is None:
            return array
        return dict((i, v) for i, v in enumerate(array))

    @staticmethod
    def udf_partition_name_from_keys_vals(keys, vals):
        """
        udf_partition_name_from_keys_vals, create name string from array of keys and vals
        :param keys: array of partition keys from a datacatalog table
        :param vals: array of partition vals from a datacatalog partition
        :return: partition name, a string in the form 'key1(type),key2(type)=val1,val2'
        """
        if not keys or not vals:
            return ""
        s_keys = []
        for k in keys:
            s_keys.append("%s(%s)" % (k["name"], k["type"]))

        return ",".join(s_keys) + "=" + ",".join(vals)

    @staticmethod
    def udf_milliseconds_str_to_timestamp(milliseconds_str):
        if milliseconds_str is None or milliseconds_str.strip() == "{}":
            return 0
        try:
            # If it's a string, strip whitespace and handle dict case
            if isinstance(milliseconds_str, str):
                milliseconds_str = milliseconds_str.strip()
                if milliseconds_str.startswith("{"):
                    parsed = json.loads(milliseconds_str)
                    milliseconds_str = next(iter(parsed.values()))

            return int(milliseconds_str) / 1000
        except (ValueError, json.JSONDecodeError, StopIteration) as err:
            raise err
            return 0

    @staticmethod
    def udf_string_list_str_to_list(str):
        """
        udf_string_list_str_to_list, transform string of a specific format into an array
        :param str: array represented as a string, format should be '<len>%['ele1', 'ele2', 'ele3']'
        :return: array, in this case would be [ele1, ele2, ele3]
        """
        try:
            r = re.compile("\d%\[('\w+',?\s?)+\]")
            if r.match(str) is None:
                return []
            return [s.strip()[1:-1] for s in str.split("%")[1][1:-1].split(",")]
        except (IndexError, AssertionError):
            return []

    @staticmethod
    def udf_parameters_to_map(parameters):
        return parameters.asDict()

    @staticmethod
    def udf_with_non_null_locationuri(locationUri):
        if locationUri is None:
            return ""
        return locationUri

    @staticmethod
    def generate_idx_for_df(df, id_name, col_name, col_schema):
        """
        generate_idx_for_df, explodes rows with array as a column into a new row for each element in
        the array, with 'INTEGER_IDX' indicating its index in the original array.
        :param df: dataframe with array columns
        :param id_name: the id field of df
        :param col_name: the col of df to explode
        :param col_schema: the schema of each element in col_name array
        :return: new df with exploded rows.
        """
        idx_udf = UserDefinedFunction(DataCatalogTransformer.udf_array_to_map, MapType(IntegerType(), col_schema, True))

        return df.withColumn("idx_columns", idx_udf(col(col_name))).select(
            id_name, explode("idx_columns").alias("INTEGER_IDX", "col")
        )

    @staticmethod
    def column_date_to_timestamp(df, column):
        date_to_udf_time_int = UserDefinedFunction(
            DataCatalogTransformer.udf_milliseconds_str_to_timestamp, IntegerType()
        )
        return (
            df.withColumn(column + "_new", date_to_udf_time_int(col(column)))
            .drop(column)
            .withColumnRenamed(column + "_new", column)
            .fillna(0, subset=[column])
        )

    @staticmethod
    def params_to_df(df, id_name):
        return df.select(col(id_name), explode(df["parameters"]).alias("PARAM_KEY", "PARAM_VALUE"))

    def generate_id_df(self, df, id_name):
        """
        generate_id_df, creates a new column <id_name>, with unique id for each row in df
        :param df: dataframe to be given id column
        :param id_name: the id name
        :return: new df with generated id
        """
        initial_id = self.start_id_map[id_name] if id_name in self.start_id_map else 0

        row_with_index = Row(*(["id"] + df.columns))
        df_columns = df.columns

        # using zipWithIndex to generate consecutive ids, rather than monotonically_increasing_ids
        # consecutive ids are desired because ids unnecessarily large will complicate future
        # appending to the same metastore (generated ids have to be bigger than the max of ids
        # already in the database
        def make_row_with_uid(columns, row, uid):
            row_dict = row.asDict()
            return row_with_index(*([uid] + [row_dict.get(c) for c in columns]))

        df_with_pk = (
            df.rdd.zipWithIndex()
            .map(lambda row_uid: make_row_with_uid(df_columns, *row_uid))
            .toDF(StructType([StructField("zip_id", LongType(), False)] + df.schema.fields))
        )

        return df_with_pk.withColumn(id_name, df_with_pk.zip_id + initial_id).drop("zip_id")

    def extract_dbs(self, databases):
        ms_dbs_no_id = databases.select("item.*")
        ms_dbs = self.generate_id_df(ms_dbs_no_id, "DB_ID")

        # if locationUri is null, fill with empty string value
        udf_fill_location_uri = UserDefinedFunction(DataCatalogTransformer.udf_with_non_null_locationuri, StringType())

        ms_dbs = (
            ms_dbs.select("*", udf_fill_location_uri("locationUri").alias("locationUriNew"))
            .drop("locationUri")
            .withColumnRenamed("locationUriNew", "locationUri")
        )

        return ms_dbs

    def reformat_dbs(self, ms_dbs):
        ms_dbs = rename_columns(df=ms_dbs, rename_tuples=[("locationUri", "DB_LOCATION_URI"), ("name", "NAME")])

        return ms_dbs

    def extract_tbls(self, tables, ms_dbs):
        ms_tbls_no_id = (
            tables.join(ms_dbs, tables.database == ms_dbs.NAME, "inner")
            .select(tables.database, tables.item, ms_dbs.DB_ID)
            .select("DB_ID", "database", "item.*")
        )  # database col needed for later
        ms_tbls = self.generate_id_df(ms_tbls_no_id, "TBL_ID")

        return ms_tbls

    def reformat_tbls(self, ms_tbls):
        # reformat CREATE_TIME and LAST_ACCESS_TIME
        ms_tbls = DataCatalogTransformer.column_date_to_timestamp(ms_tbls, "createTime")
        import time

        create_timestamp = int(time.time() * 1.0)
        ms_tbls = ms_tbls.withColumn("createTime", lit(create_timestamp))
        ms_tbls = DataCatalogTransformer.column_date_to_timestamp(ms_tbls, "lastAccessTime")

        ms_tbls = rename_columns(
            df=ms_tbls,
            rename_tuples=[
                ("database", "DB_NAME"),
                ("createTime", "CREATE_TIME"),
                ("lastAccessTime", "LAST_ACCESS_TIME"),
                ("owner", "OWNER"),
                ("retention", "RETENTION"),
                ("name", "TBL_NAME"),
                ("tableType", "TBL_TYPE"),
                ("viewExpandedText", "VIEW_EXPANDED_TEXT"),
                ("viewOriginalText", "VIEW_ORIGINAL_TEXT"),
            ],
        )

        return ms_tbls

    def get_name_for_partitions(self, ms_partitions, ms_tbls):
        tbls_for_join = ms_tbls.select("TBL_ID", "partitionKeys")

        combine_part_key_and_vals = UserDefinedFunction(
            DataCatalogTransformer.udf_partition_name_from_keys_vals, StringType()
        )

        ms_partitions = (
            ms_partitions.join(tbls_for_join, ms_partitions.TBL_ID == tbls_for_join.TBL_ID, "inner")
            .drop(tbls_for_join.TBL_ID)
            .withColumn("PART_NAME", combine_part_key_and_vals(col("partitionKeys"), col("values")))
            .drop("partitionKeys")
        )

        return ms_partitions

    def extract_partitions(self, partitions, ms_dbs, ms_tbls):
        ms_partitions = partitions.join(ms_dbs, partitions.database == ms_dbs.NAME, "inner").select(
            partitions.item, ms_dbs.DB_ID, partitions.table
        )

        cond = [ms_partitions.table == ms_tbls.TBL_NAME, ms_partitions.DB_ID == ms_tbls.DB_ID]

        ms_partitions = (
            ms_partitions.join(ms_tbls, cond, "inner")
            .select(ms_partitions.item, ms_tbls.TBL_ID)
            .select("TBL_ID", "item.*")
        )

        # generate PART_ID
        ms_partitions = self.generate_id_df(ms_partitions, "PART_ID")

        ms_partitions = self.get_name_for_partitions(ms_partitions, ms_tbls)

        return ms_partitions

    def reformat_partitions(self, ms_partitions):
        # reformat CREATE_TIME and LAST_ACCESS_TIME
        ms_partitions = DataCatalogTransformer.column_date_to_timestamp(ms_partitions, "creationTime")
        ms_partitions = DataCatalogTransformer.column_date_to_timestamp(ms_partitions, "lastAccessTime")

        ms_partitions = rename_columns(
            df=ms_partitions, rename_tuples=[("creationTime", "CREATE_TIME"), ("lastAccessTime", "LAST_ACCESS_TIME")]
        )

        return ms_partitions

    def extract_sds(self, ms_tbls, ms_partitions):

        ms_tbls = ms_tbls.withColumn("ID", concat(ms_tbls.TBL_NAME, ms_tbls.DB_NAME))
        ms_partitions = ms_partitions.withColumn("ID", ms_partitions.PART_ID.cast(StringType()))
        ms_tbls_sds = ms_tbls.select("ID", "storageDescriptor.*").withColumn("type", lit("table"))
        ms_partitions_sds = ms_partitions.select("ID", "storageDescriptor.*").withColumn("type", lit("partition"))

        ms_sds_no_id = ms_partitions_sds.union(ms_tbls_sds)

        ms_sds = self.generate_id_df(ms_sds_no_id, "SD_ID")

        ms_sds_for_join = ms_sds.select("type", "ID", "SD_ID")

        cond = [ms_sds_for_join.type == "partition", ms_sds_for_join.ID == ms_partitions.ID]
        ms_partitions = ms_partitions.join(ms_sds_for_join, cond, "inner").drop_columns(["ID", "type"])

        cond = [ms_sds_for_join.type == "table", ms_sds_for_join.ID == ms_tbls.ID]
        ms_tbls = ms_tbls.join(ms_sds_for_join, cond, "inner").drop("ID").drop_columns(["ID", "type"])

        ms_sds = ms_sds.drop_columns(["ID", "type"])

        return (ms_sds, ms_tbls, ms_partitions)

    def reformat_sds(self, ms_sds):
        ms_sds = rename_columns(
            df=ms_sds,
            rename_tuples=[
                ("inputFormat", "INPUT_FORMAT"),
                ("compressed", "IS_COMPRESSED"),
                ("storedAsSubDirectories", "IS_STOREDASSUBDIRECTORIES"),
                ("location", "LOCATION"),
                ("numberOfBuckets", "NUM_BUCKETS"),
                ("outputFormat", "OUTPUT_FORMAT"),
            ],
        )

        ms_sds = self.generate_id_df(ms_sds, "CD_ID")
        ms_sds = self.generate_id_df(ms_sds, "SERDE_ID")

        return ms_sds

    def extract_from_dbs(self, hms, ms_dbs):
        ms_database_params = DataCatalogTransformer.params_to_df(ms_dbs, "DB_ID")

        hms.ms_database_params = ms_database_params
        hms.ms_dbs = ms_dbs.drop("parameters").withColumnRenamed("description", "DESC")

    def extract_from_tbls(self, hms, ms_tbls):
        ms_table_params = DataCatalogTransformer.params_to_df(ms_tbls, "TBL_ID")

        part_key_schema = StructType(
            [
                StructField("name", StringType(), True),
                StructField("type", StringType(), True),
                StructField("comment", StringType(), True),
            ]
        )

        ms_partition_keys = DataCatalogTransformer.generate_idx_for_df(
            ms_tbls, "TBL_ID", "partitionKeys", part_key_schema
        ).select("TBL_ID", "INTEGER_IDX", "col.*")

        ms_partition_keys = rename_columns(
            df=ms_partition_keys,
            rename_tuples=[("name", "PKEY_NAME"), ("type", "PKEY_TYPE"), ("comment", "PKEY_COMMENT")],
        )

        hms.ms_table_params = ms_table_params
        hms.ms_partition_keys = ms_partition_keys
        hms.ms_tbls = ms_tbls.drop_columns(["partitionKeys", "storageDescriptor", "parameters", "DB_NAME"])

    def extract_from_partitions(self, hms, ms_partitions):

        # split into table PARTITION_PARAMS
        ms_partition_params = DataCatalogTransformer.params_to_df(ms_partitions, "PART_ID")

        # split into table PARTITION_KEY_VAL
        part_key_val_schema = StringType()

        ms_partition_key_vals = DataCatalogTransformer.generate_idx_for_df(
            ms_partitions, "PART_ID", "values", part_key_val_schema
        ).withColumnRenamed("col", "PART_KEY_VAL")

        hms.ms_partition_key_vals = ms_partition_key_vals
        hms.ms_partition_params = ms_partition_params
        hms.ms_partitions = ms_partitions.drop_columns(
            ["namespaceName", "values", "storageDescriptor", "tableName", "parameters"]
        )

    def extract_from_sds(self, hms, ms_sds):
        ms_sd_params = DataCatalogTransformer.params_to_df(ms_sds, "SD_ID")

        ms_cds = ms_sds.select("CD_ID")

        ms_columns = self.extract_from_sds_columns(ms_sds)

        (ms_serdes, ms_serde_params) = self.extract_from_sds_serde_info(ms_sds)

        ms_sort_cols = self.extract_from_sds_sort_cols(ms_sds)

        hms.ms_sd_params = ms_sd_params
        hms.ms_cds = ms_cds
        hms.ms_columns = ms_columns
        hms.ms_serdes = ms_serdes
        hms.ms_serde_params = ms_serde_params
        hms.ms_sort_cols = ms_sort_cols

        self.extract_from_sds_skewed_info(hms, ms_sds)
        hms.ms_sds = ms_sds.drop_columns(
            ["parameters", "serdeInfo", "bucketColumns", "columns", "skewedInfo", "sortColumns"]
        )

    def extract_from_sds_columns(self, ms_sds):
        COLUMN_SCHEMA = StructType(
            [
                StructField("name", StringType(), True),
                StructField("type", StringType(), True),
                StructField("comment", StringType(), True),
            ]
        )

        ms_columns = DataCatalogTransformer.generate_idx_for_df(ms_sds, "CD_ID", "columns", COLUMN_SCHEMA).select(
            "CD_ID", "INTEGER_IDX", "col.*"
        )

        ms_columns = rename_columns(
            df=ms_columns, rename_tuples=[("name", "COLUMN_NAME"), ("type", "TYPE_NAME"), ("comment", "COMMENT")]
        )

        return ms_columns

    def extract_from_sds_serde_info(self, ms_sds):
        ms_serdes = ms_sds.select("SERDE_ID", "serdeInfo.*")
        ms_serdes = rename_columns(df=ms_serdes, rename_tuples=[("name", "NAME"), ("serializationLibrary", "SLIB")])

        ms_serde_params = DataCatalogTransformer.params_to_df(ms_serdes, "SERDE_ID")
        ms_serdes = ms_serdes.drop("parameters")

        return (ms_serdes, ms_serde_params)

    def extract_from_sds_skewed_info(self, hms, ms_sds):

        skewed_info = ms_sds.select("SD_ID", "skewedInfo.*")

        ms_skewed_col_names = skewed_info.select("SD_ID", explode("skewedColumnNames").alias("SKEWED_COL_NAME"))

        # with extra field 'STRING_LIST_STR'
        skewed_col_value_loc_map = skewed_info.select(
            "SD_ID", explode("skewedColumnValueLocationMaps").alias("STRING_LIST_STR", "LOCATION")
        )

        skewed_col_value_loc_map = self.generate_id_df(skewed_col_value_loc_map, "STRING_LIST_ID_KID")

        udf_string_list_list = UserDefinedFunction(
            DataCatalogTransformer.udf_string_list_str_to_list, ArrayType(StringType(), True)
        )

        skewed_string_list_values = skewed_col_value_loc_map.select(
            col("STRING_LIST_ID_KID").alias("STRING_LIST_ID"),
            udf_string_list_list("STRING_LIST_STR").alias("STRING_LIST_LIST"),
        )

        ms_skewed_string_list_values = DataCatalogTransformer.generate_idx_for_df(
            skewed_string_list_values, "STRING_LIST_ID", "STRING_LIST_LIST", StringType()
        ).withColumnRenamed("col", "STRING_LIST_VALUE")

        ms_skewed_col_value_loc_map = skewed_col_value_loc_map.drop_columns(["STRING_LIST_STR"])

        ms_skewed_string_list = ms_skewed_string_list_values.select("STRING_LIST_ID")

        hms.ms_skewed_col_names = ms_skewed_col_names
        hms.ms_skewed_col_value_loc_map = ms_skewed_col_value_loc_map
        hms.ms_skewed_string_list_values = ms_skewed_string_list_values
        hms.ms_skewed_string_list = ms_skewed_string_list

    def extract_from_sds_sort_cols(self, ms_sds):

        return (
            DataCatalogTransformer.generate_idx_for_df(
                ms_sds,
                "SD_ID",
                "sortColumns",
                col_schema=StructType(
                    [StructField("column", StringType(), True), StructField("order", IntegerType(), True)]
                ),
            )
            .select("SD_ID", "INTEGER_IDX", "col.*")
            .withColumnRenamed("column", "COLUMN_NAME")
            .withColumnRenamed("order", "ORDER")
        )

    def get_start_id_for_id_name(self, hms):
        hms.extract_metastore()

        info_tuples = {
            ("ms_dbs", "DB_ID"),
            ("ms_tbls", "TBL_ID"),
            ("ms_sds", "SD_ID"),
            ("ms_sds", "CD_ID"),
            ("ms_sds", "SERDE_ID"),
            ("ms_partitions", "PART_ID"),
            ("ms_skewed_col_value_loc_map", "STRING_LIST_ID_KID"),
        }

        for table_name, id_name in info_tuples:
            hms_df = eval("hms." + table_name)

            if hms_df and hms_df.count() > 0:
                max_id = hms_df.select(id_name).rdd.max()[0] + 1
            else:
                max_id = 0
            self.start_id_map[id_name] = max_id

    def transform(self, hms, databases, tables, partitions):

        # for metastore tables that require unique ids, find max id (start id)
        # for rows already in each table
        self.get_start_id_for_id_name(hms)

        # establish foreign keys between dbs, tbls, partitions, sds
        ms_dbs = self.reformat_dbs(self.extract_dbs(databases))

        ms_tbls = self.reformat_tbls(self.extract_tbls(tables, ms_dbs))

        ms_partitions = self.reformat_partitions(self.extract_partitions(partitions, ms_dbs, ms_tbls))

        (ms_sds, ms_tbls, ms_partitions) = self.extract_sds(ms_tbls, ms_partitions)
        ms_sds = self.reformat_sds(ms_sds)

        # extract child tables from above four tables and then clean up extra columns
        self.extract_from_dbs(hms, ms_dbs)
        self.extract_from_tbls(hms, ms_tbls)
        self.extract_from_sds(hms, ms_sds)
        self.extract_from_partitions(hms, ms_partitions)


class HiveMetastore:
    """
    The class to extract data from Hive Metastore into DataFrames and write Dataframes to
    Hive Metastore. Each field represents a single Hive Metastore table.
    As a convention, the fields are prefixed by ms_ to show that it is raw Hive Metastore data
    """

    def __init__(self, connection, sql_context):
        self.connection = connection
        self.sql_context = sql_context
        self.ms_dbs = None
        self.ms_database_params = None
        self.ms_tbls = None
        self.ms_table_params = None
        self.ms_columns = None
        self.ms_bucketing_cols = None
        self.ms_sds = None
        self.ms_sd_params = None
        self.ms_serdes = None
        self.ms_serde_params = None
        self.ms_skewed_col_names = None
        self.ms_skewed_string_list = None
        self.ms_skewed_string_list_values = None
        self.ms_skewed_col_value_loc_map = None
        self.ms_sort_cols = None
        self.ms_partitions = None
        self.ms_partition_params = None
        self.ms_partition_keys = None
        self.ms_partition_key_vals = None

    def read_table(self, db_name="hive", table_name=None):
        """
        Load a JDBC table into Spark Dataframe
        """
        return (
            self.sql_context.read.format("jdbc")
            .options(
                url=self.connection["url"],
                dbtable="%s.%s" % (db_name, table_name),
                user=self.connection["user"],
                password=self.connection["password"],
                driver=MYSQL_DRIVER_CLASS,
            )
            .load()
        )

    def write_table(self, db_name="hive", table_name=None, df=None):
        """
        Write from Spark Dataframe into a JDBC table
        """
        table = "%s.%s" % (db_name, table_name)
        logger.info("hive_metastore_migration:write_table. URL: " + self.connection["url"] + ", table: " + table)
        return df.write.jdbc(
            url=self.connection['url'],
            table='%s.%s' % (db_name, table_name),
            mode='append',
            properties={
                'user': self.connection['user'],
                'password': self.connection['password'],
                'driver': MYSQL_DRIVER_CLASS
            }
        )

    def extract_metastore(self):
        self.ms_dbs = self.read_table(table_name="DBS")
        self.ms_database_params = self.read_table(table_name="DATABASE_PARAMS")
        self.ms_tbls = self.read_table(table_name="TBLS")
        self.ms_table_params = self.read_table(table_name="TABLE_PARAMS")
        self.ms_columns = self.read_table(table_name="COLUMNS_V2")
        self.ms_bucketing_cols = self.read_table(table_name="BUCKETING_COLS")
        self.ms_sds = self.read_table(table_name="SDS")
        self.ms_sd_params = self.read_table(table_name="SD_PARAMS")
        self.ms_serdes = self.read_table(table_name="SERDES")
        self.ms_serde_params = self.read_table(table_name="SERDE_PARAMS")
        self.ms_skewed_col_names = self.read_table(table_name="SKEWED_COL_NAMES")
        self.ms_skewed_string_list = self.read_table(table_name="SKEWED_STRING_LIST")
        self.ms_skewed_string_list_values = self.read_table(table_name="SKEWED_STRING_LIST_VALUES")
        self.ms_skewed_col_value_loc_map = self.read_table(table_name="SKEWED_COL_VALUE_LOC_MAP")
        self.ms_sort_cols = self.read_table(table_name="SORT_COLS")
        self.ms_partitions = self.read_table(table_name="PARTITIONS")
        self.ms_partition_params = self.read_table(table_name="PARTITION_PARAMS")
        self.ms_partition_keys = self.read_table(table_name="PARTITION_KEYS")
        self.ms_partition_key_vals = self.read_table(table_name="PARTITION_KEY_VALS")

    # order of write matters here
    def export_to_metastore(self):
        self._write_dbs_table(table_name="DBS", df=self.ms_dbs)
        self.write_table(table_name="DATABASE_PARAMS", df=self.ms_database_params)
        self.write_table(table_name="CDS", df=self.ms_cds)
        self.write_table(table_name="SERDES", df=self.ms_serdes)
        self.write_table(table_name="SERDE_PARAMS", df=self.ms_serde_params)
        self.write_table(table_name="COLUMNS_V2", df=self.ms_columns)
        self.write_table(table_name="SDS", df=self.ms_sds)
        self.write_table(table_name="SD_PARAMS", df=self.ms_sd_params)
        self.write_table(table_name="SKEWED_COL_NAMES", df=self.ms_skewed_col_names)
        self.write_table(table_name="SKEWED_STRING_LIST", df=self.ms_skewed_string_list)
        self.write_table(table_name="SKEWED_STRING_LIST_VALUES", df=self.ms_skewed_string_list_values)
        self.write_table(table_name="SKEWED_COL_VALUE_LOC_MAP", df=self.ms_skewed_col_value_loc_map)
        self.write_table(table_name="SORT_COLS", df=self.ms_sort_cols)
        self._write_tbls_table(table_name="TBLS", df=self.ms_tbls)
        self.write_table(table_name="TABLE_PARAMS", df=self.ms_table_params)
        self.write_table(table_name="PARTITION_KEYS", df=self.ms_partition_keys)
        self.write_table(table_name="PARTITIONS", df=self.ms_partitions)
        self.write_table(table_name="PARTITION_PARAMS", df=self.ms_partition_params)
        self.write_table(table_name="PARTITION_KEY_VALS", df=self.ms_partition_key_vals)

    def _write_dbs_table(self, table_name, df) -> None:
        """Write data to a Hive database table with compatibility fixes for Hive 3.0.0+.

        This function handles the compatibility issue introduced in Hive 3.0.0 where
        the 'CTLG_NAME' column was added to the DBS table without a default value.

        Background:
        - In Hive 3.0.0, a new column 'CTLG_NAME' was added to the DBS table
        - This change broke backwards compatibility
        - The issue was fixed in Hive 4.0.0 (HIVE-21739)
        - This function ensures compatibility with Hive 3.0.0+ versions

        :param table_name: Name of the target Hive table
        :param df: DataFrame to be written to Hive with compatibility adjustments
        :return: None
        """

        source_df = self.read_table(table_name=table_name)
        for col in [i.jsonValue() for i in source_df.schema]:
            if col["name"] == "CTLG_NAME":
                df = df.withColumn("CTLG_NAME", lit("hive"))
        self.write_table(table_name=table_name, df=df)

    def _write_tbls_table(self, table_name, df) -> None:
        """
        Handling IS_REWRITE_ENABLED column in TBLS table which does not accept null.
        Context:
        - HIVE-14496 added `IS_REWRITE_ENABLED` column to Hive 2.2.0, and it doesn't accept null until HIVE-18046 (Hive 3.0.0)
        """

        source_df = self.read_table(table_name=table_name)
        for col in [i.jsonValue() for i in source_df.schema]:
            if col["name"] == "IS_REWRITE_ENABLED":
                df = df.withColumn("IS_REWRITE_ENABLED", lit(0))
        self.write_table(table_name=table_name, df=df)


def get_output_dir(output_dir_parent):
    if not output_dir_parent:
        raise ValueError("output path cannot be empty")
    if output_dir_parent[-1] != "/":
        output_dir_parent = output_dir_parent + "/"
    return "%s%s/" % (output_dir_parent, strftime("%Y-%m-%d-%H-%M-%S", localtime()))


def get_options(parser, args):
    parsed, extra = parser.parse_known_args(args[1:])
    logger.info("Found arguments:", vars(parsed))
    if extra:
        logger.warning("Found unrecognized arguments:", extra)
    return vars(parsed)


def parse_arguments(args):
    parser = argparse.ArgumentParser(prog=args[0])
    parser.add_argument("-m", "--mode", required=True, choices=[FROM_METASTORE, TO_METASTORE], help="Choose to migrate metastore either from JDBC or from S3")
    parser.add_argument("-U", "--jdbc-url", required=True, help="Hive metastore JDBC url, example: jdbc:mysql://metastore.abcd.us-east-1.rds.amazonaws.com:3306")
    parser.add_argument("-u", "--jdbc-username", required=True, help="Hive metastore JDBC user name")
    parser.add_argument("-p", "--jdbc-password", required=True, help="Hive metastore JDBC password")
    parser.add_argument("-d", "--database-prefix", required=False, help="Optional prefix for database names in Glue DataCatalog")
    parser.add_argument("-t", "--table-prefix", required=False, help="Optional prefix for table name in Glue DataCatalog")
    parser.add_argument("-o", "--output-path", required=False, help="Output path, either local directory or S3 path")
    parser.add_argument("-i", "--input_path", required=False, help="Input path, either local directory or S3 path")

    options = get_options(parser, args)

    if options["mode"] == FROM_METASTORE:
        validate_options_in_mode(
            options=options, mode=FROM_METASTORE, required_options=["output_path"], not_allowed_options=["input_path"]
        )
    elif options["mode"] == TO_METASTORE:
        validate_options_in_mode(
            options=options, mode=TO_METASTORE, required_options=["input_path"], not_allowed_options=["output_path"]
        )
    else:
        raise AssertionError("unknown mode " + options["mode"])

    return options


def parse_arguments_from_yaml_file(args):
    """
    This function accepts the path to a config file
    and extracts the needed arguments for the metastore migration
    ----------
    Return:
        Dictionary of config options
    """
    parser = argparse.ArgumentParser(prog=args[0])
    parser.add_argument('-f', '--config_file', required=True, default='artifacts/config.yaml`', help='Provide yaml configuration file path to read migration arguments from. Default path: `artifacts/config.yaml`')
    options = get_options(parser, args)
    config_file_path = options['config_file']
    ## read the yaml file
    with open(config_file_path, 'r') as yaml_file_stream:
        config_options = yaml.load(yaml_file_stream)

    if config_options['mode'] == FROM_METASTORE:
        validate_options_in_mode(
            options=config_options, mode=FROM_METASTORE,
            required_options=['output_path'],
            not_allowed_options=['input_path']
        )
    elif config_options['mode'] == TO_METASTORE:
        validate_options_in_mode(
            options=config_options, mode=TO_METASTORE,
            required_options=['input_path'],
            not_allowed_options=['output_path']
        )
    else:
        raise AssertionError('unknown mode ' + options['mode'])

    return config_options

def get_spark_env():
    try:
        sc = SparkContext.getOrCreate()
    except:
        conf = SparkConf()
        sc = SparkContext(conf=conf)

    sc.setLogLevel("ERROR")
    sql_context = SQLContext(sc)
    return sc.getConf(), sc, sql_context


def etl_from_metastore(sc, sql_context, db_prefix, table_prefix, hive_metastore, options):
    # extract
    hive_metastore.extract_metastore()

    # transform
    (databases, tables, partitions) = HiveMetastoreTransformer(sc, sql_context, db_prefix, table_prefix).transform(
        hive_metastore
    )

    # load
    output_path = get_output_dir(options["output_path"])

    databases.write.format("json").mode("overwrite").save(output_path + "databases")
    tables.write.format("json").mode("overwrite").save(output_path + "tables")
    partitions.write.format("json").mode("overwrite").save(output_path + "partitions")


def etl_to_metastore(sc, sql_context, hive_metastore, options):
    # extract
    input_path = options["input_path"]

    databases = sql_context.read.json(path=input_path + "databases", schema=METASTORE_DATABASE_SCHEMA)
    tables = sql_context.read.json(path=input_path + "tables", schema=METASTORE_TABLE_SCHEMA)
    partitions = sql_context.read.json(path=input_path + "partitions", schema=METASTORE_PARTITION_SCHEMA)

    # transform
    transform_databases_tables_partitions(sc, sql_context, hive_metastore, databases, tables, partitions)

    # load
    hive_metastore.export_to_metastore()


def transform_items_to_item(dc_databases, dc_tables, dc_partitions):
    databases = dc_databases.select("*", explode("items").alias("item")).drop("items")
    tables = dc_tables.select("*", explode("items").alias("item")).drop("items")
    partitions = dc_partitions.select("*", explode("items").alias("item")).drop("items")

    return (databases, tables, partitions)


def transform_databases_tables_partitions(sc, sql_context, hive_metastore, databases, tables, partitions):
    DataCatalogTransformer(sc, sql_context).transform(
        hms=hive_metastore, databases=databases, tables=tables, partitions=partitions
    )


def validate_options_in_mode(options, mode, required_options, not_allowed_options):
    for option in required_options:
        if options.get(option) is None:
            raise AssertionError("Option %s is required for mode %s" % (option, mode))
    for option in not_allowed_options:
        if options.get(option) is not None:
            raise AssertionError("Option %s is not allowed for mode %s" % (option, mode))


def validate_aws_regions(region):
    """
    To validate the region in the input. The region list below may be outdated as AWS and Glue expands, so it only
    create an error message if validation fails.
    If the migration destination is in a region other than Glue supported regions, the job will fail.
    :return: None
    """
    if region is None:
        return

    aws_glue_regions = [
        "af-south-1",
        "ap-east-1",
        "ap-northeast-1",
        "ap-northeast-2",
        "ap-northeast-3",
        "ap-south-1",
        "ap-south-2",
        "ap-southeast-1",
        "ap-southeast-2",
        "ap-southeast-3",
        "ap-southeast-4",
        "ca-central-1",
        "ca-west-1",
        "eu-central-1",
        "eu-central-2",
        "eu-north-1",
        "eu-south-1",
        "eu-south-2",
        "eu-west-1",
        "eu-west-2",
        "eu-west-3",
        "il-central-1",
        "me-central-1",
        "me-south-1",
        "sa-east-1",
        "us-east-1",
        "us-east-2",
        "us-west-1",
        "us-west-2",
    ]

    aws_regions = aws_glue_regions + [
        "cn-north-1",
        "cn-northwest-1",
        "us-gov-east-1",
        "us-gov-west-1",
        "ap-southeast-5",
    ]

    error_msg = "Invalid region: {0}, the job will fail if the destination is not in a Glue supported region".format(
        region
    )
    if region not in aws_regions:
        logger.error(error_msg)
    elif region not in aws_glue_regions:
        logger.warning(error_msg)


def main():
    # options = parse_arguments(sys.argv)

    ## This now reads options from path to config yaml file
    options = parse_arguments_from_yaml_file(sys.argv)

    connection = {"url": options["jdbc_url"], "user": options["jdbc_username"], "password": options["jdbc_password"]}
    db_prefix = options.get("database_prefix") or ""
    table_prefix = options.get("table_prefix") or ""

    # spark env
    (conf, sc, sql_context) = get_spark_env()
    # extract
    hive_metastore = HiveMetastore(connection, sql_context)

    if options["mode"] == FROM_METASTORE:
        etl_from_metastore(sc, sql_context, db_prefix, table_prefix, hive_metastore, options)
    else:
        etl_to_metastore(sc, sql_context, hive_metastore, options)


if __name__ == "__main__":
    main()<|MERGE_RESOLUTION|>--- conflicted
+++ resolved
@@ -8,14 +8,8 @@
 # This script avoids adding any external dependencies
 # except for python 2.7 standard library and Spark 2.1
 import sys
-<<<<<<< HEAD
 from datetime import datetime, timedelta, tzinfo
-=======
-import argparse
 import yaml
-import re
-import logging
->>>>>>> d96c3030
 from time import localtime, strftime
 from types import MethodType
 
